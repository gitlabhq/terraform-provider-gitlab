package gitlab

import (
	"log"
	"net/url"
	"strconv"
	"strings"

	"github.com/hashicorp/terraform-plugin-sdk/v2/helper/schema"
	"github.com/xanzy/go-gitlab"
)

func resourceGitlabProjectMirror() *schema.Resource {
	return &schema.Resource{
		Create: resourceGitlabProjectMirrorCreate,
		Read:   resourceGitlabProjectMirrorRead,
		Update: resourceGitlabProjectMirrorUpdate,
		Delete: resourceGitlabProjectMirrorDelete,
		Importer: &schema.ResourceImporter{
			StateContext: schema.ImportStatePassthroughContext,
		},

		Schema: map[string]*schema.Schema{
			"project": {
				Type:     schema.TypeString,
				ForceNew: true,
				Required: true,
			},
			"mirror_id": {
				Type:     schema.TypeInt,
				Computed: true,
			},
			"url": {
				Type:      schema.TypeString,
				ForceNew:  true,
				Required:  true,
				Sensitive: true, // Username and password must be provided in the URL for https.
				DiffSuppressFunc: func(k, old, new string, d *schema.ResourceData) bool {
					oldURL, err := url.Parse(old)
					if err != nil {
						return old == new
					}
					newURL, err := url.Parse(new)
					if err != nil {
						return old == new
					}
					if oldURL.User != nil {
						oldURL.User = url.UserPassword("redacted", "redacted")
					}
					if newURL.User != nil {
						newURL.User = url.UserPassword("redacted", "redacted")
					}
					return oldURL.String() == newURL.String()
				},
			},
			"enabled": {
				Type:     schema.TypeBool,
				Optional: true,
				Default:  true,
			},
			"only_protected_branches": {
				Type:     schema.TypeBool,
				Optional: true,
				Default:  true,
			},
			"keep_divergent_refs": {
				Type:     schema.TypeBool,
				Optional: true,
				Default:  true,
			},
		},
	}
}

func resourceGitlabProjectMirrorCreate(d *schema.ResourceData, meta interface{}) error {
	client := meta.(*gitlab.Client)

	projectID := d.Get("project").(string)
	URL := d.Get("url").(string)
	enabled := d.Get("enabled").(bool)
	onlyProtectedBranches := d.Get("only_protected_branches").(bool)
	keepDivergentRefs := d.Get("keep_divergent_refs").(bool)

	options := &gitlab.AddProjectMirrorOptions{
		URL:                   &URL,
		Enabled:               &enabled,
		OnlyProtectedBranches: &onlyProtectedBranches,
		KeepDivergentRefs:     &keepDivergentRefs,
	}

	log.Printf("[DEBUG] create gitlab project mirror for project %v", projectID)

	mirror, _, err := client.ProjectMirrors.AddProjectMirror(projectID, options)
	if err != nil {
		return err
	}
	d.Set("mirror_id", mirror.ID)

	mirrorID := strconv.Itoa(mirror.ID)
	d.SetId(buildTwoPartID(&projectID, &mirrorID))
	return resourceGitlabProjectMirrorRead(d, meta)
}

func resourceGitlabProjectMirrorUpdate(d *schema.ResourceData, meta interface{}) error {
	client := meta.(*gitlab.Client)

	mirrorID := d.Get("mirror_id").(int)
	projectID := d.Get("project").(string)
	enabled := d.Get("enabled").(bool)
	onlyProtectedBranches := d.Get("only_protected_branches").(bool)
	keepDivergentRefs := d.Get("keep_divergent_refs").(bool)

	options := gitlab.EditProjectMirrorOptions{
		Enabled:               &enabled,
		OnlyProtectedBranches: &onlyProtectedBranches,
		KeepDivergentRefs:     &keepDivergentRefs,
	}
	log.Printf("[DEBUG] update gitlab project mirror %v for %s", mirrorID, projectID)

	_, _, err := client.ProjectMirrors.EditProjectMirror(projectID, mirrorID, &options)
	if err != nil {
		return err
	}
	return resourceGitlabProjectMirrorRead(d, meta)
}

// Documented remote mirrors API does not support a delete method, instead mirror is disabled.
func resourceGitlabProjectMirrorDelete(d *schema.ResourceData, meta interface{}) error {
	client := meta.(*gitlab.Client)

	enabled := false

	mirrorID := d.Get("mirror_id").(int)
	projectID := d.Get("project").(string)
	onlyProtectedBranches := d.Get("only_protected_branches").(bool)
	keepDivergentRefs := d.Get("keep_divergent_refs").(bool)

	options := gitlab.EditProjectMirrorOptions{
		Enabled:               &enabled,
		OnlyProtectedBranches: &onlyProtectedBranches,
		KeepDivergentRefs:     &keepDivergentRefs,
	}
	log.Printf("[DEBUG] Disable gitlab project mirror %v for %s", mirrorID, projectID)

	_, _, err := client.ProjectMirrors.EditProjectMirror(projectID, mirrorID, &options)

	return err
}

func resourceGitlabProjectMirrorRead(d *schema.ResourceData, meta interface{}) error {
	client := meta.(*gitlab.Client)

	ids := strings.Split(d.Id(), ":")
	projectID := ids[0]
	mirrorID := ids[1]
	integerMirrorID, err := strconv.Atoi(mirrorID)
	if err != nil {
		return err
	}
	log.Printf("[DEBUG] read gitlab project mirror %s id %v", projectID, mirrorID)

	var mirror *gitlab.ProjectMirror
	found := false

<<<<<<< HEAD
	if err != nil {
		if is404(err) {
			log.Printf("[DEBUG] gitlab project mirror not found for project %s", projectID)
			d.SetId("")
			return nil
		}
		return err
=======
	opts := &gitlab.ListProjectMirrorOptions{
		Page:    1,
		PerPage: 20,
>>>>>>> 8564a07e
	}

	for {
		mirrors, response, err := client.ProjectMirrors.ListProjectMirror(projectID, opts)
		if err != nil {
			return err
		}

		for _, m := range mirrors {
			log.Printf("[DEBUG] project mirror found %v", m.ID)
			if m.ID == integerMirrorID {
				mirror = m
				found = true
				break
			}
		}
		if response.CurrentPage >= response.TotalPages {
			break
		}
		opts.Page++
	}

	if !found {
		d.SetId("")
		return nil
	}

	resourceGitlabProjectMirrorSetToState(d, mirror, &projectID)
	return nil
}

func resourceGitlabProjectMirrorSetToState(d *schema.ResourceData, projectMirror *gitlab.ProjectMirror, projectID *string) {
	d.Set("enabled", projectMirror.Enabled)
	d.Set("mirror_id", projectMirror.ID)
	d.Set("keep_divergent_refs", projectMirror.KeepDivergentRefs)
	d.Set("only_protected_branches", projectMirror.OnlyProtectedBranches)
	d.Set("project", projectID)
	d.Set("url", projectMirror.URL)
}<|MERGE_RESOLUTION|>--- conflicted
+++ resolved
@@ -162,25 +162,15 @@
 	var mirror *gitlab.ProjectMirror
 	found := false
 
-<<<<<<< HEAD
-	if err != nil {
-		if is404(err) {
-			log.Printf("[DEBUG] gitlab project mirror not found for project %s", projectID)
-			d.SetId("")
-			return nil
-		}
-		return err
-=======
 	opts := &gitlab.ListProjectMirrorOptions{
 		Page:    1,
 		PerPage: 20,
->>>>>>> 8564a07e
 	}
 
 	for {
 		mirrors, response, err := client.ProjectMirrors.ListProjectMirror(projectID, opts)
 		if err != nil {
-			return err
+		  return err
 		}
 
 		for _, m := range mirrors {
