--- conflicted
+++ resolved
@@ -101,10 +101,6 @@
 			"gitlab_project_freeze_period":      resourceGitlabProjectFreezePeriod(),
 			"gitlab_group_share_group":          resourceGitlabGroupShareGroup(),
 			"gitlab_project_badge":              resourceGitlabProjectBadge(),
-<<<<<<< HEAD
-			"gitlab_topic":                      resourceGitlabTopic(),
-=======
->>>>>>> a2d600cb
 			"gitlab_group_badge":                resourceGitlabGroupBadge(),
 			"gitlab_topic":                      resourceGitlabTopic(),
 		},
