--- conflicted
+++ resolved
@@ -80,13 +80,8 @@
 
 	projectMember, resp, err := client.ProjectMembers.GetProjectMember(projectId, userId)
 	if err != nil {
-<<<<<<< HEAD
-		if is404(err) {
-			log.Printf("[DEBUG] gitlab project membership not found %s/%d", projectId, userId)
-=======
 		if resp != nil && resp.StatusCode == http.StatusNotFound {
 			log.Printf("[DEBUG] gitlab project membership for %s not found so removing from state", d.Id())
->>>>>>> dce2baca
 			d.SetId("")
 			return nil
 		}
