package gitlab

import (
	"fmt"
	"os"
	"regexp"
	"strings"
	"testing"

	"github.com/hashicorp/terraform-plugin-sdk/helper/acctest"
	"github.com/hashicorp/terraform-plugin-sdk/helper/resource"
	"github.com/hashicorp/terraform-plugin-sdk/terraform"
	gitlab "github.com/xanzy/go-gitlab"
)

type testAccGitlabProjectExpectedAttributes struct {
	DefaultBranch string
}

func TestAccGitlabProject_basic(t *testing.T) {
	var received, defaults, defaultsMasterBranch gitlab.Project
	rInt := acctest.RandInt()

	defaults = gitlab.Project{
		Namespace:                        &gitlab.ProjectNamespace{ID: 0},
		Name:                             fmt.Sprintf("foo-%d", rInt),
		Path:                             fmt.Sprintf("foo.%d", rInt),
		Description:                      "Terraform acceptance tests",
		TagList:                          []string{"tag1"},
		RequestAccessEnabled:             true,
		IssuesEnabled:                    true,
		MergeRequestsEnabled:             true,
		JobsEnabled:                      true,
		ApprovalsBeforeMerge:             0,
		WikiEnabled:                      true,
		SnippetsEnabled:                  true,
		ContainerRegistryEnabled:         true,
		LFSEnabled:                       true,
		SharedRunnersEnabled:             true,
		Visibility:                       gitlab.PublicVisibility,
		MergeMethod:                      gitlab.FastForwardMerge,
		OnlyAllowMergeIfPipelineSucceeds: true,
		OnlyAllowMergeIfAllDiscussionsAreResolved: true,
		Archived:         false, // needless, but let's make this explicit
		PackagesEnabled:  true,
		PagesAccessLevel: gitlab.PublicAccessControl,
	}

	defaultsMasterBranch = defaults
	defaultsMasterBranch.DefaultBranch = "master"

	resource.Test(t, resource.TestCase{
		PreCheck:     func() { testAccPreCheck(t) },
		Providers:    testAccProviders,
		CheckDestroy: testAccCheckGitlabProjectDestroy,
		Steps: []resource.TestStep{
			// Create a project with all the features on (note: "archived" is "false")
			{
				Config: testAccGitlabProjectConfig(rInt),
				Check: resource.ComposeTestCheckFunc(
					testAccCheckGitlabProjectExists("gitlab_project.foo", &received),
					testAccCheckAggregateGitlabProject(&defaults, &received),
				),
			},
			// Update the project to turn the features off (note: "archived" is "true")
			{
				Config: testAccGitlabProjectUpdateConfig(rInt),
				Check: resource.ComposeTestCheckFunc(
					testAccCheckGitlabProjectExists("gitlab_project.foo", &received),
					testAccCheckAggregateGitlabProject(&gitlab.Project{
						Namespace:                        &gitlab.ProjectNamespace{ID: 0},
						Name:                             fmt.Sprintf("foo-%d", rInt),
						Path:                             fmt.Sprintf("foo.%d", rInt),
						Description:                      "Terraform acceptance tests!",
						TagList:                          []string{"tag1", "tag2"},
						JobsEnabled:                      false,
						ApprovalsBeforeMerge:             0,
						RequestAccessEnabled:             false,
						ContainerRegistryEnabled:         false,
						LFSEnabled:                       false,
						SharedRunnersEnabled:             false,
						Visibility:                       gitlab.PublicVisibility,
						MergeMethod:                      gitlab.FastForwardMerge,
						OnlyAllowMergeIfPipelineSucceeds: true,
						OnlyAllowMergeIfAllDiscussionsAreResolved: true,
						Archived:         true,
						PackagesEnabled:  false,
						PagesAccessLevel: gitlab.DisabledAccessControl,
					}, &received),
				),
			},
			// Update the project to turn the features on again (note: "archived" is "false")
			{
				Config: testAccGitlabProjectConfig(rInt),
				Check: resource.ComposeTestCheckFunc(
					testAccCheckGitlabProjectExists("gitlab_project.foo", &received),
					testAccCheckAggregateGitlabProject(&defaults, &received),
				),
			},
			// Update the project creating the default branch
			{
				// Get the ID from the project data at the previous step
				SkipFunc: testAccGitlabProjectConfigDefaultBranchSkipFunc(&received, "master"),
				Config:   testAccGitlabProjectConfigDefaultBranch(rInt, "master"),
				Check: resource.ComposeTestCheckFunc(
					testAccCheckGitlabProjectExists("gitlab_project.foo", &received),
					testAccCheckAggregateGitlabProject(&defaultsMasterBranch, &received),
				),
			},
			// Test import without push rules (checks read function)
			{
				ResourceName:      "gitlab_project.foo",
				ImportState:       true,
				ImportStateVerify: true,
			},
			// Add all push rules to an existing project
			{
				SkipFunc: isRunningInCE,
				Config: testAccGitlabProjectConfigPushRules(rInt, `
author_email_regex = "foo_author"
branch_name_regex = "foo_branch"
commit_message_regex = "foo_commit"
commit_message_negative_regex = "foo_not_commit"
file_name_regex = "foo_file"
commit_committer_check = true
deny_delete_tag = true
member_check = true
prevent_secrets = true
reject_unsigned_commits = true
max_file_size = 123
`),
				Check: testAccCheckGitlabProjectPushRules("gitlab_project.foo", &gitlab.ProjectPushRules{
					AuthorEmailRegex:           "foo_author",
					BranchNameRegex:            "foo_branch",
					CommitMessageRegex:         "foo_commit",
					CommitMessageNegativeRegex: "foo_not_commit",
					FileNameRegex:              "foo_file",
					CommitCommitterCheck:       true,
					DenyDeleteTag:              true,
					MemberCheck:                true,
					PreventSecrets:             true,
					RejectUnsignedCommits:      true,
					MaxFileSize:                123,
				}),
			},
			// Test import with a all push rules defined (checks read function)
			{
				SkipFunc:          isRunningInCE,
				ResourceName:      "gitlab_project.foo",
				ImportState:       true,
				ImportStateVerify: true,
			},
			// Try to add push rules to an existing project in CE
			{
				SkipFunc:    isRunningInEE,
				Config:      testAccGitlabProjectConfigPushRules(rInt, `author_email_regex = "foo_author"`),
				ExpectError: regexp.MustCompile(regexp.QuoteMeta("Project push rules are not supported in your version of GitLab")),
			},
			// Update push rules
			{
				SkipFunc: isRunningInCE,
				Config:   testAccGitlabProjectConfigPushRules(rInt, `author_email_regex = "foo_author"`),
				Check: testAccCheckGitlabProjectPushRules("gitlab_project.foo", &gitlab.ProjectPushRules{
					AuthorEmailRegex: "foo_author",
				}),
			},
			// Remove the push_rules block entirely.
			// NOTE: The push rules will still exist upstream because the push_rules block is computed.
			{
				SkipFunc: isRunningInCE,
				Config:   testAccGitlabProjectConfigDefaultBranch(rInt, "master"),
				Check: testAccCheckGitlabProjectPushRules("gitlab_project.foo", &gitlab.ProjectPushRules{
					AuthorEmailRegex: "foo_author",
				}),
			},
			// Add different push rules after the block was removed previously
			{
				SkipFunc: isRunningInCE,
				Config:   testAccGitlabProjectConfigPushRules(rInt, `branch_name_regex = "(feature|hotfix)\\/*"`),
				Check: testAccCheckGitlabProjectPushRules("gitlab_project.foo", &gitlab.ProjectPushRules{
					BranchNameRegex: `(feature|hotfix)\/*`,
				}),
			},
			// Destroy the project so we can next test creating a project with push rules simultaneously
			{
				Config:  testAccGitlabProjectConfigDefaultBranch(rInt, "master"),
				Destroy: true,
				Check:   testAccCheckGitlabProjectDestroy,
			},
			// Create a new project with push rules
			{
				SkipFunc: isRunningInCE,
				Config: testAccGitlabProjectConfigPushRules(rInt, `
author_email_regex = "foo_author"
max_file_size = 123
`),
				Check: testAccCheckGitlabProjectPushRules("gitlab_project.foo", &gitlab.ProjectPushRules{
					AuthorEmailRegex: "foo_author",
					MaxFileSize:      123,
				}),
			},
			// Try to create a new project with all push rules in CE
			{
				SkipFunc:    isRunningInEE,
				Config:      testAccGitlabProjectConfigPushRules(rInt, `author_email_regex = "foo_author"`),
				ExpectError: regexp.MustCompile(regexp.QuoteMeta("Project push rules are not supported in your version of GitLab")),
			},
			// Create a project using template name
			{
				Config: testAccGitlabProjectConfigTemplateName(rInt),
				Check: resource.ComposeTestCheckFunc(
					testAccCheckGitlabProjectExists("gitlab_project.template-name", &received),
					testAccCheckGitlabProjectDefaultBranch(&received, &testAccGitlabProjectExpectedAttributes{
						DefaultBranch: "master",
					}),
					func(state *terraform.State) error {
						client := testAccProvider.Meta().(*gitlab.Client)

						projectID := state.RootModule().Resources["gitlab_project.template-name"].Primary.ID

						_, _, err := client.RepositoryFiles.GetFile(projectID, ".ruby-version", &gitlab.GetFileOptions{Ref: gitlab.String("master")}, nil)
						if err != nil {
							return fmt.Errorf("failed to get '.ruby-version' file from template project: %w", err)
						}

						return nil
					},
				),
			},
			// Create a project using custom template name
			{
				Config:   testAccGitlabProjectConfigTemplateNameCustom(rInt),
				SkipFunc: isRunningInCE,
				Check: resource.ComposeTestCheckFunc(
					testAccCheckGitlabProjectExists("gitlab_project.template-name-custom", &received),
					testAccCheckGitlabProjectDefaultBranch(&received, &testAccGitlabProjectExpectedAttributes{
						DefaultBranch: "master",
					}),
					func(state *terraform.State) error {
						client := testAccProvider.Meta().(*gitlab.Client)

						projectID := state.RootModule().Resources["gitlab_project.template-name-custom"].Primary.ID

						_, _, err := client.RepositoryFiles.GetFile(projectID, "Gemfile", &gitlab.GetFileOptions{Ref: gitlab.String("master")}, nil)
						if err != nil {
							return fmt.Errorf("failed to get 'Gemfile' file from template project: %w", err)
						}

						return nil
					},
				),
			},
			// Create a project using custom template project id
			{
				Config:   testAccGitlabProjectConfigTemplateProjectID(rInt),
				SkipFunc: isRunningInCE,
				Check: resource.ComposeTestCheckFunc(
					testAccCheckGitlabProjectExists("gitlab_project.template-id", &received),
					testAccCheckGitlabProjectDefaultBranch(&received, &testAccGitlabProjectExpectedAttributes{
						DefaultBranch: "master",
					}),
					func(state *terraform.State) error {
						client := testAccProvider.Meta().(*gitlab.Client)

						projectID := state.RootModule().Resources["gitlab_project.template-id"].Primary.ID

						_, _, err := client.RepositoryFiles.GetFile(projectID, "Rakefile", &gitlab.GetFileOptions{Ref: gitlab.String("master")}, nil)
						if err != nil {
							return fmt.Errorf("failed to get 'Rakefile' file from template project: %w", err)
						}

						return nil
					},
				),
			},
			// Update to original project config
			{
				Config: testAccGitlabProjectConfig(rInt),
			},
		},
	})
}

func TestAccGitlabProject_initializeWithReadme(t *testing.T) {
	var project gitlab.Project
	rInt := acctest.RandInt()

	resource.Test(t, resource.TestCase{
		PreCheck:     func() { testAccPreCheck(t) },
		Providers:    testAccProviders,
		CheckDestroy: testAccCheckGitlabProjectDestroy,
		Steps: []resource.TestStep{
			{
				Config: testAccGitlabProjectConfigInitializeWithReadme(rInt),
				Check: resource.ComposeTestCheckFunc(
					testAccCheckGitlabProjectExists("gitlab_project.foo", &project),
					testAccCheckGitlabProjectDefaultBranch(&project, &testAccGitlabProjectExpectedAttributes{
						DefaultBranch: "master",
					}),
				),
			},
		},
	})
}

func TestAccGitlabProject_willError(t *testing.T) {
	var received, defaults gitlab.Project
	rInt := acctest.RandInt()
	defaults = gitlab.Project{
		Namespace:                        &gitlab.ProjectNamespace{ID: 0},
		Name:                             fmt.Sprintf("foo-%d", rInt),
		Path:                             fmt.Sprintf("foo.%d", rInt),
		Description:                      "Terraform acceptance tests",
		TagList:                          []string{"tag1"},
		RequestAccessEnabled:             true,
		IssuesEnabled:                    true,
		MergeRequestsEnabled:             true,
		JobsEnabled:                      true,
		ApprovalsBeforeMerge:             0,
		WikiEnabled:                      true,
		SnippetsEnabled:                  true,
		ContainerRegistryEnabled:         true,
		LFSEnabled:                       true,
		SharedRunnersEnabled:             true,
		Visibility:                       gitlab.PublicVisibility,
		MergeMethod:                      gitlab.FastForwardMerge,
		OnlyAllowMergeIfPipelineSucceeds: true,
		OnlyAllowMergeIfAllDiscussionsAreResolved: true,
		PackagesEnabled:  true,
		PagesAccessLevel: gitlab.PublicAccessControl,
	}
	willError := defaults
	willError.TagList = []string{"notatag"}
	resource.Test(t, resource.TestCase{
		PreCheck:     func() { testAccPreCheck(t) },
		Providers:    testAccProviders,
		CheckDestroy: testAccCheckGitlabProjectDestroy,
		Steps: []resource.TestStep{
			// Step0 Create a project
			{
				Config: testAccGitlabProjectConfig(rInt),
				Check: resource.ComposeTestCheckFunc(
					testAccCheckGitlabProjectExists("gitlab_project.foo", &received),
					testAccCheckAggregateGitlabProject(&defaults, &received),
				),
			},
			// Step1 Verify that passing bad values will fail.
			{
				Config:      testAccGitlabProjectConfig(rInt),
				ExpectError: regexp.MustCompile(`\stags\sexpected\s.+notatag.+\sreceived`),
				Check: resource.ComposeTestCheckFunc(
					testAccCheckAggregateGitlabProject(&willError, &received),
				),
			},
			// Step2 Reset
			{
				Config: testAccGitlabProjectConfig(rInt),
				Check: resource.ComposeTestCheckFunc(
					testAccCheckGitlabProjectExists("gitlab_project.foo", &received),
					testAccCheckAggregateGitlabProject(&defaults, &received),
				),
			},
		},
	})
}

func TestAccGitlabProject_import(t *testing.T) {
	rInt := acctest.RandInt()
	resource.Test(t, resource.TestCase{
		PreCheck:     func() { testAccPreCheck(t) },
		Providers:    testAccProviders,
		CheckDestroy: testAccCheckGitlabProjectDestroy,
		Steps: []resource.TestStep{
			{
				Config: testAccGitlabProjectConfig(rInt),
			},
			{
				ResourceName:      "gitlab_project.foo",
				ImportState:       true,
				ImportStateVerify: true,
			},
		},
	})
}

func TestAccGitlabProject_nestedImport(t *testing.T) {
	rInt := acctest.RandInt()
	resource.Test(t, resource.TestCase{
		PreCheck:     func() { testAccPreCheck(t) },
		Providers:    testAccProviders,
		CheckDestroy: testAccCheckGitlabProjectDestroy,
		Steps: []resource.TestStep{
			{
				Config: testAccGitlabProjectInGroupConfig(rInt),
			},
			{
				ResourceName:      "gitlab_project.foo",
				ImportState:       true,
				ImportStateVerify: true,
			},
		},
	})
}

func TestAccGitlabProject_transfer(t *testing.T) {
	var transferred, received gitlab.Project
	rInt := acctest.RandInt()

	transferred = gitlab.Project{
		Namespace:                        &gitlab.ProjectNamespace{Name: fmt.Sprintf("foo2group-%d", rInt)},
		Name:                             fmt.Sprintf("foo-%d", rInt),
		Path:                             fmt.Sprintf("foo-%d", rInt),
		Description:                      "Terraform acceptance tests",
		TagList:                          []string{},
		RequestAccessEnabled:             true,
		IssuesEnabled:                    true,
		MergeRequestsEnabled:             true,
		JobsEnabled:                      true,
		ApprovalsBeforeMerge:             0,
		WikiEnabled:                      true,
		SnippetsEnabled:                  true,
		ContainerRegistryEnabled:         true,
		LFSEnabled:                       true,
		SharedRunnersEnabled:             true,
		Visibility:                       gitlab.PublicVisibility,
		MergeMethod:                      gitlab.NoFastForwardMerge,
		OnlyAllowMergeIfPipelineSucceeds: false,
		OnlyAllowMergeIfAllDiscussionsAreResolved: false,
		PackagesEnabled:  true,
		PagesAccessLevel: gitlab.PrivateAccessControl,
	}

	resource.Test(t, resource.TestCase{
		PreCheck:     func() { testAccPreCheck(t) },
		Providers:    testAccProviders,
		CheckDestroy: testAccCheckGitlabProjectDestroy,
		Steps: []resource.TestStep{
			// Create a project in a group
			{
				Config: testAccGitlabProjectInGroupConfig(rInt),
				Check: resource.ComposeTestCheckFunc(
					testAccCheckGitlabProjectExists("gitlab_project.foo", &received),
				),
			},
			// Create a second group and set the transfer the project to this group
			{
				Config: testAccGitlabProjectTransferBetweenGroups(rInt),
				Check: resource.ComposeTestCheckFunc(
					testAccCheckGitlabProjectExists("gitlab_project.foo", &received),
					testAccCheckAggregateGitlabProject(&transferred, &received),
				),
			},
		},
	})
}

func TestAccGitlabProject_importURL(t *testing.T) {
	// Since we do some manual setup in this test, we need to handle the test skip first.
	if os.Getenv(resource.TestEnvVar) == "" {
		t.Skip(fmt.Sprintf("Acceptance tests skipped unless env '%s' set", resource.TestEnvVar))
	}

	client := testAccProvider.Meta().(*gitlab.Client)
	rInt := acctest.RandInt()

	// Create a base project for importing.
	baseProject, _, err := client.Projects.CreateProject(&gitlab.CreateProjectOptions{
		Name:       gitlab.String(fmt.Sprintf("base-%d", rInt)),
		Visibility: gitlab.Visibility(gitlab.PublicVisibility),
	})
	if err != nil {
		t.Fatalf("failed to create base project: %v", err)
	}

	defer client.Projects.DeleteProject(baseProject.ID)

	// Add a file to the base project, for later verifying the import.
	_, _, err = client.RepositoryFiles.CreateFile(baseProject.ID, "foo.txt", &gitlab.CreateFileOptions{
		Branch:        gitlab.String("master"),
		CommitMessage: gitlab.String("add file"),
		Content:       gitlab.String(""),
	})
	if err != nil {
		t.Fatalf("failed to commit file to base project: %v", err)
	}

	resource.Test(t, resource.TestCase{
		PreCheck:     func() { testAccPreCheck(t) },
		Providers:    testAccProviders,
		CheckDestroy: testAccCheckGitlabProjectDestroy,
		Steps: []resource.TestStep{
			{
				Config: testAccGitlabProjectConfigImportURL(rInt, baseProject.HTTPURLToRepo),
				Check: resource.ComposeTestCheckFunc(
					resource.TestCheckResourceAttr("gitlab_project.imported", "import_url", baseProject.HTTPURLToRepo),
					func(state *terraform.State) error {
						projectID := state.RootModule().Resources["gitlab_project.imported"].Primary.ID

						_, _, err := client.RepositoryFiles.GetFile(projectID, "foo.txt", &gitlab.GetFileOptions{Ref: gitlab.String("master")}, nil)
						if err != nil {
							return fmt.Errorf("failed to get file from imported project: %w", err)
						}

						return nil
					},
				),
			},
		},
	})
}

type testAccGitlabProjectMirroredExpectedAttributes struct {
	Mirror              bool
	MirrorTriggerBuilds bool
}

func testAccCheckGitlabProjectMirroredAttributes(project *gitlab.Project, want *testAccGitlabProjectMirroredExpectedAttributes) resource.TestCheckFunc {
	return func(s *terraform.State) error {
		if project.Mirror != want.Mirror {
			return fmt.Errorf("got mirror %t; want %t", project.Mirror, want.Mirror)
		}

		if project.MirrorTriggerBuilds != want.MirrorTriggerBuilds {
			return fmt.Errorf("got mirror_trigger_builds %t; want %t", project.MirrorTriggerBuilds, want.MirrorTriggerBuilds)
		}
		return nil
	}
}

func TestAccGitlabProject_importURLMirrored(t *testing.T) {
	// Since we do some manual setup in this test, we need to handle the test skip first.
	if os.Getenv(resource.TestEnvVar) == "" {
		t.Skip(fmt.Sprintf("Acceptance tests skipped unless env '%s' set", resource.TestEnvVar))
	}

	client := testAccProvider.Meta().(*gitlab.Client)
	var mirror gitlab.Project
	rInt := acctest.RandInt()

	// Create a base project for importing.
	baseProject, _, err := client.Projects.CreateProject(&gitlab.CreateProjectOptions{
		Name:       gitlab.String(fmt.Sprintf("base-%d", rInt)),
		Visibility: gitlab.Visibility(gitlab.PublicVisibility),
	})
	if err != nil {
		t.Fatalf("failed to create base project: %v", err)
	}

	defer client.Projects.DeleteProject(baseProject.ID)

	// Add a file to the base project, for later verifying the import.
	_, _, err = client.RepositoryFiles.CreateFile(baseProject.ID, "foo.txt", &gitlab.CreateFileOptions{
		Branch:        gitlab.String("master"),
		CommitMessage: gitlab.String("add file"),
		Content:       gitlab.String(""),
	})
	if err != nil {
		t.Fatalf("failed to commit file to base project: %v", err)
	}

	resource.Test(t, resource.TestCase{
		PreCheck:     func() { testAccPreCheck(t) },
		Providers:    testAccProviders,
		CheckDestroy: testAccCheckGitlabProjectDestroy,
		Steps: []resource.TestStep{
			{
				// First, import, as mirrored
				Config:   testAccGitlabProjectConfigImportURLMirror(rInt, baseProject.HTTPURLToRepo),
				SkipFunc: isRunningInCE,
				Check: resource.ComposeTestCheckFunc(
					testAccCheckGitlabProjectExists("gitlab_project.imported", &mirror),
					resource.TestCheckResourceAttr("gitlab_project.imported", "import_url", baseProject.HTTPURLToRepo),
					testAccCheckGitlabProjectMirroredAttributes(&mirror, &testAccGitlabProjectMirroredExpectedAttributes{
						Mirror:              true,
						MirrorTriggerBuilds: true,
					}),

					func(state *terraform.State) error {
						projectID := state.RootModule().Resources["gitlab_project.imported"].Primary.ID

						_, _, err := client.RepositoryFiles.GetFile(projectID, "foo.txt", &gitlab.GetFileOptions{Ref: gitlab.String("master")}, nil)
						if err != nil {
							return fmt.Errorf("failed to get file from imported project: %w", err)
						}

						return nil
					},
				),
			},
			{
				// Second, disable mirroring, using the original ImportURL acceptance test
				Config:   testAccGitlabProjectConfigImportURLMirrorDisabled(rInt, baseProject.HTTPURLToRepo),
				SkipFunc: isRunningInCE,
				Check: resource.ComposeTestCheckFunc(
					testAccCheckGitlabProjectExists("gitlab_project.imported", &mirror),
					resource.TestCheckResourceAttr("gitlab_project.imported", "import_url", baseProject.HTTPURLToRepo),
					testAccCheckGitlabProjectMirroredAttributes(&mirror, &testAccGitlabProjectMirroredExpectedAttributes{
						Mirror:              false,
						MirrorTriggerBuilds: false,
					}),

					// Ensure the test file still is as expected
					func(state *terraform.State) error {
						projectID := state.RootModule().Resources["gitlab_project.imported"].Primary.ID

						_, _, err := client.RepositoryFiles.GetFile(projectID, "foo.txt", &gitlab.GetFileOptions{Ref: gitlab.String("master")}, nil)
						if err != nil {
							return fmt.Errorf("failed to get file from imported project: %w", err)
						}

						return nil
					},
				),
			},
		},
	})
}

func TestAccGitlabProjec_templateMutualExclusiveNameAndID(t *testing.T) {
	rInt := acctest.RandInt()

	resource.Test(t, resource.TestCase{
		PreCheck:  func() { testAccPreCheck(t) },
		Providers: testAccProviders,
		Steps: []resource.TestStep{
			{
				Config:      testAccCheckMutualExclusiveNameAndID(rInt),
				SkipFunc:    isRunningInCE,
				ExpectError: regexp.MustCompile(regexp.QuoteMeta(`"template_project_id": conflicts with template_name`)),
			},
		},
	})
}

func testAccCheckGitlabProjectExists(n string, project *gitlab.Project) resource.TestCheckFunc {
	return func(s *terraform.State) error {
		var err error
		rs, ok := s.RootModule().Resources[n]
		if !ok {
			return fmt.Errorf("Not Found: %s", n)
		}
		repoName := rs.Primary.ID
		if repoName == "" {
			return fmt.Errorf("No project ID is set")
		}
		conn := testAccProvider.Meta().(*gitlab.Client)
		if g, _, err := conn.Projects.GetProject(repoName, nil); err == nil {
			*project = *g
		}
		return err
	}
}

func testAccCheckGitlabProjectDestroy(s *terraform.State) error {
	conn := testAccProvider.Meta().(*gitlab.Client)
	for _, rs := range s.RootModule().Resources {
		if rs.Type != "gitlab_project" {
			continue
		}
		gotRepo, resp, err := conn.Projects.GetProject(rs.Primary.ID, nil)
		if err == nil {
			if gotRepo != nil && fmt.Sprintf("%d", gotRepo.ID) == rs.Primary.ID {
				if gotRepo.MarkedForDeletionAt == nil {
					return fmt.Errorf("Repository still exists")
				}
			}
		}
		if resp.StatusCode != 404 {
			return err
		}
		return nil
	}
	return nil
}

func testAccCheckAggregateGitlabProject(expected, received *gitlab.Project) resource.TestCheckFunc {
	var checks []resource.TestCheckFunc

	testResource := resourceGitlabProject()
	expectedData := testResource.TestResourceData()
	receivedData := testResource.TestResourceData()
	for a, v := range testResource.Schema {
		attribute := a
		attrValue := v
		checks = append(checks, func(_ *terraform.State) error {
			if attrValue.Computed {
				if attrDefault, err := attrValue.DefaultValue(); err == nil {
					if attrDefault == nil {
						return nil // Skipping because we have no way of pre-computing computed vars
					}
				} else {
					return err
				}

			}
			resourceGitlabProjectSetToState(expectedData, expected)
			resourceGitlabProjectSetToState(receivedData, received)
			return testAccCompareGitLabAttribute(attribute, expectedData, receivedData)
		})
	}
	return resource.ComposeAggregateTestCheckFunc(checks...)
}

func testAccCheckGitlabProjectDefaultBranch(project *gitlab.Project, want *testAccGitlabProjectExpectedAttributes) resource.TestCheckFunc {
	return func(s *terraform.State) error {
		if project.DefaultBranch != want.DefaultBranch {
			return fmt.Errorf("got default branch %q; want %q", project.DefaultBranch, want.DefaultBranch)
		}

		return nil
	}
}

func testAccCheckGitlabProjectPushRules(name string, wantPushRules *gitlab.ProjectPushRules) resource.TestCheckFunc {
	return func(state *terraform.State) error {
		client := testAccProvider.Meta().(*gitlab.Client)
		projectResource := state.RootModule().Resources[name].Primary

		gotPushRules, _, err := client.Projects.GetProjectPushRules(projectResource.ID, nil)
		if err != nil {
			return err
		}

		var messages []string

		if gotPushRules.AuthorEmailRegex != wantPushRules.AuthorEmailRegex {
			messages = append(messages, fmt.Sprintf("author_email_regex (got: %q, wanted: %q)",
				gotPushRules.AuthorEmailRegex, wantPushRules.AuthorEmailRegex))
		}

		if gotPushRules.BranchNameRegex != wantPushRules.BranchNameRegex {
			messages = append(messages, fmt.Sprintf("branch_name_regex (got: %q, wanted: %q)",
				gotPushRules.BranchNameRegex, wantPushRules.BranchNameRegex))
		}

		if gotPushRules.CommitMessageRegex != wantPushRules.CommitMessageRegex {
			messages = append(messages, fmt.Sprintf("commit_message_regex (got: %q, wanted: %q)",
				gotPushRules.CommitMessageRegex, wantPushRules.CommitMessageRegex))
		}

		if gotPushRules.CommitMessageNegativeRegex != wantPushRules.CommitMessageNegativeRegex {
			messages = append(messages, fmt.Sprintf("commit_message_negative_regex (got: %q, wanted: %q)",
				gotPushRules.CommitMessageNegativeRegex, wantPushRules.CommitMessageNegativeRegex))
		}

		if gotPushRules.FileNameRegex != wantPushRules.FileNameRegex {
			messages = append(messages, fmt.Sprintf("file_name_regex (got: %q, wanted: %q)",
				gotPushRules.FileNameRegex, wantPushRules.FileNameRegex))
		}

		if gotPushRules.CommitCommitterCheck != wantPushRules.CommitCommitterCheck {
			messages = append(messages, fmt.Sprintf("commit_committer_check (got: %t, wanted: %t)",
				gotPushRules.CommitCommitterCheck, wantPushRules.CommitCommitterCheck))
		}

		if gotPushRules.DenyDeleteTag != wantPushRules.DenyDeleteTag {
			messages = append(messages, fmt.Sprintf("deny_delete_tag (got: %t, wanted: %t)",
				gotPushRules.DenyDeleteTag, wantPushRules.DenyDeleteTag))
		}

		if gotPushRules.MemberCheck != wantPushRules.MemberCheck {
			messages = append(messages, fmt.Sprintf("member_check (got: %t, wanted: %t)",
				gotPushRules.MemberCheck, wantPushRules.MemberCheck))
		}

		if gotPushRules.PreventSecrets != wantPushRules.PreventSecrets {
			messages = append(messages, fmt.Sprintf("prevent_secrets (got: %t, wanted: %t)",
				gotPushRules.PreventSecrets, wantPushRules.PreventSecrets))
		}

		if gotPushRules.RejectUnsignedCommits != wantPushRules.RejectUnsignedCommits {
			messages = append(messages, fmt.Sprintf("reject_unsigned_commits (got: %t, wanted: %t)",
				gotPushRules.RejectUnsignedCommits, wantPushRules.RejectUnsignedCommits))
		}

		if gotPushRules.MaxFileSize != wantPushRules.MaxFileSize {
			messages = append(messages, fmt.Sprintf("max_file_size (got: %d, wanted: %d)",
				gotPushRules.MaxFileSize, wantPushRules.MaxFileSize))
		}

		if len(messages) > 0 {
			return fmt.Errorf("unexpected push_rules:\n\t- %s", strings.Join(messages, "\n\t- "))
		}

		return nil
	}
}

func testAccGitlabProjectInGroupConfig(rInt int) string {
	return fmt.Sprintf(`
resource "gitlab_group" "foo" {
  name = "foogroup-%d"
  path = "foogroup-%d"
  visibility_level = "public"
}

resource "gitlab_project" "foo" {
  name = "foo-%d"
  description = "Terraform acceptance tests"
  namespace_id = "${gitlab_group.foo.id}"

  # So that acceptance tests can be run in a gitlab organization
  # with no billing
  visibility_level = "public"
}
	`, rInt, rInt, rInt)
}

func testAccGitlabProjectTransferBetweenGroups(rInt int) string {
	return fmt.Sprintf(`
resource "gitlab_group" "foo" {
  name = "foogroup-%d"
  path = "foogroup-%d"
  visibility_level = "public"
}

resource "gitlab_group" "foo2" {
  name = "foo2group-%d"
  path = "foo2group-%d"
  visibility_level = "public"
}

resource "gitlab_project" "foo" {
  name = "foo-%d"
  description = "Terraform acceptance tests"
  namespace_id = "${gitlab_group.foo2.id}"

  # So that acceptance tests can be run in a gitlab organization
  # with no billing
  visibility_level = "public"
}
	`, rInt, rInt, rInt, rInt, rInt)
}

func testAccGitlabProjectConfigDefaultBranch(rInt int, defaultBranch string) string {
	defaultBranchStatement := ""

	if len(defaultBranch) > 0 {
		defaultBranchStatement = fmt.Sprintf("default_branch = \"%s\"", defaultBranch)
	}

	return fmt.Sprintf(`
resource "gitlab_project" "foo" {
  name = "foo-%d"
  path = "foo.%d"
  description = "Terraform acceptance tests"

  %s

  tags = [
	"tag1",
  ]

  # So that acceptance tests can be run in a gitlab organization
  # with no billing
  visibility_level = "public"
  merge_method = "ff"
  only_allow_merge_if_pipeline_succeeds = true
  only_allow_merge_if_all_discussions_are_resolved = true
  pages_access_level = "public"
}
	`, rInt, rInt, defaultBranchStatement)
}

func testAccGitlabProjectConfigDefaultBranchSkipFunc(project *gitlab.Project, defaultBranch string) func() (bool, error) {
	return func() (bool, error) {
		conn := testAccProvider.Meta().(*gitlab.Client)

		// Commit data
		commitMessage := "Initial Commit"
		commitFile := "file.txt"
		commitFileAction := gitlab.FileCreate
		commitActions := []*gitlab.CommitActionOptions{
			{
				Action:   &commitFileAction,
				FilePath: &commitFile,
				Content:  &commitMessage,
			},
		}
<<<<<<< HEAD
		// Commit create options
=======

>>>>>>> 3be9c14f
		options := &gitlab.CreateCommitOptions{
			Branch:        &defaultBranch,
			CommitMessage: &commitMessage,
			Actions:       commitActions,
		}

		_, _, err := conn.Commits.CreateCommit(project.ID, options)

		return false, err
	}
}

func testAccGitlabProjectConfig(rInt int) string {
	return testAccGitlabProjectConfigDefaultBranch(rInt, "")
}

func testAccGitlabProjectUpdateConfig(rInt int) string {
	return fmt.Sprintf(`
resource "gitlab_project" "foo" {
  name = "foo-%d"
  path = "foo.%d"
  description = "Terraform acceptance tests!"

  tags = [
	"tag1",
	"tag2",
  ]

  # So that acceptance tests can be run in a gitlab organization
  # with no billing
  visibility_level = "public"
  merge_method = "ff"
  only_allow_merge_if_pipeline_succeeds = true
  only_allow_merge_if_all_discussions_are_resolved = true

  request_access_enabled = false
  issues_enabled = false
  merge_requests_enabled = false
  pipelines_enabled = false
  approvals_before_merge = 0
  wiki_enabled = false
  snippets_enabled = false
  container_registry_enabled = false
  lfs_enabled = false
  shared_runners_enabled = false
  archived = true
  packages_enabled = false
  pages_access_level = "disabled"
}
	`, rInt, rInt)
}

func testAccGitlabProjectConfigInitializeWithReadme(rInt int) string {
	return fmt.Sprintf(`
resource "gitlab_project" "foo" {
  name = "foo-%d"
  path = "foo.%d"
  description = "Terraform acceptance tests"
  initialize_with_readme = true
}
	`, rInt, rInt)
}

func testAccGitlabProjectConfigImportURL(rInt int, importURL string) string {
	return fmt.Sprintf(`
resource "gitlab_project" "imported" {
  name = "imported-%d"
  default_branch = "master"
  import_url = "%s"

  # So that acceptance tests can be run in a gitlab organization
  # with no billing
  visibility_level = "public"
}
`, rInt, importURL)
}

func testAccGitlabProjectConfigImportURLMirror(rInt int, importURL string) string {
	return fmt.Sprintf(`
resource "gitlab_project" "imported" {
  name = "imported-%d"
  default_branch = "master"
  import_url = "%s"
  mirror = true
  mirror_trigger_builds = true

  # So that acceptance tests can be run in a gitlab organization
  # with no billing
  visibility_level = "public"
}
`, rInt, importURL)
}

func testAccGitlabProjectConfigImportURLMirrorDisabled(rInt int, importURL string) string {
	return fmt.Sprintf(`
resource "gitlab_project" "imported" {
  name = "imported-%d"
  default_branch = "master"
  import_url = "%s"
  mirror = false
  mirror_trigger_builds = false

  # So that acceptance tests can be run in a gitlab organization
  # with no billing
  visibility_level = "public"
}
`, rInt, importURL)
}

func testAccGitlabProjectConfigPushRules(rInt int, pushRules string) string {
	return fmt.Sprintf(`
resource "gitlab_project" "foo" {
  name = "foo-%[1]d"
  path = "foo.%[1]d"
  description = "Terraform acceptance tests"
  default_branch = "master"

  push_rules {
%[2]s
  }

  # So that acceptance tests can be run in a gitlab organization with no billing.
  visibility_level = "public"
}
	`, rInt, pushRules)
}

func testAccGitlabProjectConfigTemplateName(rInt int) string {
	return fmt.Sprintf(`
resource "gitlab_project" "template-name" {
  name = "template-name-%d"
  path = "template-name.%d"
  description = "Terraform acceptance tests"
  template_name = "rails"
  default_branch = "master"
}
	`, rInt, rInt)
}

// 2020-09-07: Currently Gitlab (version 13.3.6 ) doesn't allow in admin API
// ability to set a group as instance level templates.
// To test resource_gitlab_project_test template features we add
// group, project myrails and admin settings directly in scripts/start-gitlab.sh
// Once Gitlab add admin template in API we could manage group/project/settings
// directly in tests like TestAccGitlabProject_basic.
func testAccGitlabProjectConfigTemplateNameCustom(rInt int) string {
	return fmt.Sprintf(`
resource "gitlab_project" "template-name-custom" {
  name = "template-name-custom-%d"
  path = "template-name-custom.%d"
  description = "Terraform acceptance tests"
  template_name = "myrails"
  use_custom_template = true
  default_branch = "master"
}
	`, rInt, rInt)
}

func testAccGitlabProjectConfigTemplateProjectID(rInt int) string {
	return fmt.Sprintf(`
resource "gitlab_project" "template-id" {
  name = "template-id-%d"
  path = "template-id.%d"
  description = "Terraform acceptance tests"
  template_project_id = 999
  use_custom_template = true
  default_branch = "master"
}
	`, rInt, rInt)
}

func testAccCheckMutualExclusiveNameAndID(rInt int) string {
	return fmt.Sprintf(`
resource "gitlab_project" "template-mutual-exclusive" {
  name = "template-mutual-exclusive-%d"
  path = "template-mutual-exclusive.%d"
  description = "Terraform acceptance tests"
  template_name = "rails"
  template_project_id = 999
  use_custom_template = true
  default_branch = "master"
}
	`, rInt, rInt)
}<|MERGE_RESOLUTION|>--- conflicted
+++ resolved
@@ -877,11 +877,6 @@
 				Content:  &commitMessage,
 			},
 		}
-<<<<<<< HEAD
-		// Commit create options
-=======
-
->>>>>>> 3be9c14f
 		options := &gitlab.CreateCommitOptions{
 			Branch:        &defaultBranch,
 			CommitMessage: &commitMessage,
