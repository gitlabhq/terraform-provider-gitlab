// lintignore: AT012 // TODO: Resolve this tfproviderlint issue

package gitlab

import (
	"errors"
	"fmt"
	"os"
	"regexp"
	"strings"
	"testing"

	"github.com/hashicorp/terraform-plugin-sdk/helper/acctest"
	"github.com/hashicorp/terraform-plugin-sdk/helper/resource"
	"github.com/hashicorp/terraform-plugin-sdk/terraform"
	gitlab "github.com/xanzy/go-gitlab"
)

type testAccGitlabProjectExpectedAttributes struct {
	DefaultBranch string
}

func TestAccGitlabProject_basic(t *testing.T) {
	var received, defaults, defaultsMainBranch gitlab.Project
	rInt := acctest.RandInt()

	defaults = gitlab.Project{
		Namespace:                        &gitlab.ProjectNamespace{ID: 0},
		Name:                             fmt.Sprintf("foo-%d", rInt),
		Path:                             fmt.Sprintf("foo.%d", rInt),
		Description:                      "Terraform acceptance tests",
		TagList:                          []string{"tag1"},
		RequestAccessEnabled:             true,
		IssuesEnabled:                    true,
		MergeRequestsEnabled:             true,
		JobsEnabled:                      true,
		ApprovalsBeforeMerge:             0,
		WikiEnabled:                      true,
		SnippetsEnabled:                  true,
		ContainerRegistryEnabled:         true,
		LFSEnabled:                       true,
		SharedRunnersEnabled:             true,
		Visibility:                       gitlab.PublicVisibility,
		MergeMethod:                      gitlab.FastForwardMerge,
		OnlyAllowMergeIfPipelineSucceeds: true,
		OnlyAllowMergeIfAllDiscussionsAreResolved: true,
<<<<<<< HEAD
		SquashOption:       "always",
		Archived:           false, // needless, but let's make this explicit
		PackagesEnabled:    true,
		PagesAccessLevel:   gitlab.PublicAccessControl,
		BuildCoverageRegex: "foo",
		CIConfigPath:       ".gitlab-ci.yml@mynamespace/myproject",
=======
		AllowMergeOnSkippedPipeline:               false,
		Archived:                                  false, // needless, but let's make this explicit
		PackagesEnabled:                           true,
		PagesAccessLevel:                          gitlab.PublicAccessControl,
		BuildCoverageRegex:                        "foo",
		CIConfigPath:                              ".gitlab-ci.yml@mynamespace/myproject",
>>>>>>> c016e212
	}

	defaultsMainBranch = defaults
	defaultsMainBranch.DefaultBranch = "main"

	resource.Test(t, resource.TestCase{
		PreCheck:     func() { testAccPreCheck(t) },
		Providers:    testAccProviders,
		CheckDestroy: testAccCheckGitlabProjectDestroy,
		Steps: []resource.TestStep{
			// Create a project with all the features on (note: "archived" is "false")
			{
				Config: testAccGitlabProjectConfig(rInt),
				Check: resource.ComposeTestCheckFunc(
					testAccCheckGitlabProjectExists("gitlab_project.foo", &received),
					testAccCheckAggregateGitlabProject(&defaults, &received),
				),
			},
			// Update the project to turn the features off (note: "archived" is "true")
			{
				Config: testAccGitlabProjectUpdateConfig(rInt),
				Check: resource.ComposeTestCheckFunc(
					testAccCheckGitlabProjectExists("gitlab_project.foo", &received),
					testAccCheckAggregateGitlabProject(&gitlab.Project{
						Namespace:                        &gitlab.ProjectNamespace{ID: 0},
						Name:                             fmt.Sprintf("foo-%d", rInt),
						Path:                             fmt.Sprintf("foo.%d", rInt),
						Description:                      "Terraform acceptance tests!",
						TagList:                          []string{"tag1", "tag2"},
						JobsEnabled:                      false,
						ApprovalsBeforeMerge:             0,
						RequestAccessEnabled:             false,
						ContainerRegistryEnabled:         false,
						LFSEnabled:                       false,
						SharedRunnersEnabled:             false,
						Visibility:                       gitlab.PublicVisibility,
						MergeMethod:                      gitlab.FastForwardMerge,
						OnlyAllowMergeIfPipelineSucceeds: true,
						OnlyAllowMergeIfAllDiscussionsAreResolved: true,
<<<<<<< HEAD
						SquashOption:       "default_on",
						Archived:           true,
						PackagesEnabled:    false,
						PagesAccessLevel:   gitlab.DisabledAccessControl,
						BuildCoverageRegex: "bar",
=======
						AllowMergeOnSkippedPipeline:               true,
						Archived:                                  true,
						PackagesEnabled:                           false,
						PagesAccessLevel:                          gitlab.DisabledAccessControl,
						BuildCoverageRegex:                        "bar",
>>>>>>> c016e212
					}, &received),
				),
			},
			// Update the project to turn the features on again (note: "archived" is "false")
			{
				Config: testAccGitlabProjectConfig(rInt),
				Check: resource.ComposeTestCheckFunc(
					testAccCheckGitlabProjectExists("gitlab_project.foo", &received),
					testAccCheckAggregateGitlabProject(&defaults, &received),
				),
			},
			// Update the project creating the default branch
			{
				// Get the ID from the project data at the previous step
				SkipFunc: testAccGitlabProjectConfigDefaultBranchSkipFunc(&received, "main"),
				Config:   testAccGitlabProjectConfigDefaultBranch(rInt, "main"),
				Check: resource.ComposeTestCheckFunc(
					testAccCheckGitlabProjectExists("gitlab_project.foo", &received),
					testAccCheckAggregateGitlabProject(&defaultsMainBranch, &received),
				),
			},
			// Test import without push rules (checks read function)
			{
				ResourceName:      "gitlab_project.foo",
				ImportState:       true,
				ImportStateVerify: true,
			},
			// Add all push rules to an existing project
			{
				SkipFunc: isRunningInCE,
				Config: testAccGitlabProjectConfigPushRules(rInt, `
author_email_regex = "foo_author"
branch_name_regex = "foo_branch"
commit_message_regex = "foo_commit"
commit_message_negative_regex = "foo_not_commit"
file_name_regex = "foo_file"
commit_committer_check = true
deny_delete_tag = true
member_check = true
prevent_secrets = true
reject_unsigned_commits = true
max_file_size = 123
`),
				Check: testAccCheckGitlabProjectPushRules("gitlab_project.foo", &gitlab.ProjectPushRules{
					AuthorEmailRegex:           "foo_author",
					BranchNameRegex:            "foo_branch",
					CommitMessageRegex:         "foo_commit",
					CommitMessageNegativeRegex: "foo_not_commit",
					FileNameRegex:              "foo_file",
					CommitCommitterCheck:       true,
					DenyDeleteTag:              true,
					MemberCheck:                true,
					PreventSecrets:             true,
					RejectUnsignedCommits:      true,
					MaxFileSize:                123,
				}),
			},
			// Test import with a all push rules defined (checks read function)
			{
				SkipFunc:          isRunningInCE,
				ResourceName:      "gitlab_project.foo",
				ImportState:       true,
				ImportStateVerify: true,
			},
			// Update some push rules but not others
			{
				SkipFunc: isRunningInCE,
				Config: testAccGitlabProjectConfigPushRules(rInt, `
author_email_regex = "foo_author"
branch_name_regex = "foo_branch"
commit_message_regex = "foo_commit"
commit_message_negative_regex = "foo_not_commit"
file_name_regex = "foo_file_2"
commit_committer_check = true
deny_delete_tag = true
member_check = false
prevent_secrets = true
reject_unsigned_commits = true
max_file_size = 1234
`),
				Check: testAccCheckGitlabProjectPushRules("gitlab_project.foo", &gitlab.ProjectPushRules{
					AuthorEmailRegex:           "foo_author",
					BranchNameRegex:            "foo_branch",
					CommitMessageRegex:         "foo_commit",
					CommitMessageNegativeRegex: "foo_not_commit",
					FileNameRegex:              "foo_file_2",
					CommitCommitterCheck:       true,
					DenyDeleteTag:              true,
					MemberCheck:                false,
					PreventSecrets:             true,
					RejectUnsignedCommits:      true,
					MaxFileSize:                1234,
				}),
			},
			// Try to add push rules to an existing project in CE
			{
				SkipFunc:    isRunningInEE,
				Config:      testAccGitlabProjectConfigPushRules(rInt, `author_email_regex = "foo_author"`),
				ExpectError: regexp.MustCompile(regexp.QuoteMeta("Project push rules are not supported in your version of GitLab")),
			},
			// Update push rules
			{
				SkipFunc: isRunningInCE,
				Config:   testAccGitlabProjectConfigPushRules(rInt, `author_email_regex = "foo_author"`),
				Check: testAccCheckGitlabProjectPushRules("gitlab_project.foo", &gitlab.ProjectPushRules{
					AuthorEmailRegex: "foo_author",
				}),
			},
			// Remove the push_rules block entirely.
			// NOTE: The push rules will still exist upstream because the push_rules block is computed.
			{
				SkipFunc: isRunningInCE,
				Config:   testAccGitlabProjectConfigDefaultBranch(rInt, "main"),
				Check: testAccCheckGitlabProjectPushRules("gitlab_project.foo", &gitlab.ProjectPushRules{
					AuthorEmailRegex: "foo_author",
				}),
			},
			// Add different push rules after the block was removed previously
			{
				SkipFunc: isRunningInCE,
				Config:   testAccGitlabProjectConfigPushRules(rInt, `branch_name_regex = "(feature|hotfix)\\/*"`),
				Check: testAccCheckGitlabProjectPushRules("gitlab_project.foo", &gitlab.ProjectPushRules{
					BranchNameRegex: `(feature|hotfix)\/*`,
				}),
			},
			// Destroy the project so we can next test creating a project with push rules simultaneously
			{
				Config:  testAccGitlabProjectConfigDefaultBranch(rInt, "main"),
				Destroy: true,
				Check:   testAccCheckGitlabProjectDestroy,
			},
			// Create a new project with push rules
			{
				SkipFunc: isRunningInCE,
				Config: testAccGitlabProjectConfigPushRules(rInt, `
author_email_regex = "foo_author"
max_file_size = 123
`),
				Check: testAccCheckGitlabProjectPushRules("gitlab_project.foo", &gitlab.ProjectPushRules{
					AuthorEmailRegex: "foo_author",
					MaxFileSize:      123,
				}),
			},
			// Try to create a new project with all push rules in CE
			{
				SkipFunc:    isRunningInEE,
				Config:      testAccGitlabProjectConfigPushRules(rInt, `author_email_regex = "foo_author"`),
				ExpectError: regexp.MustCompile(regexp.QuoteMeta("Project push rules are not supported in your version of GitLab")),
			},
			// Create a project using template name
			{
				Config: testAccGitlabProjectConfigTemplateName(rInt),
				Check: resource.ComposeTestCheckFunc(
					testAccCheckGitlabProjectExists("gitlab_project.template-name", &received),
					testAccCheckGitlabProjectDefaultBranch(&received, &testAccGitlabProjectExpectedAttributes{
						DefaultBranch: "master",
					}),
					func(state *terraform.State) error {
						client := testAccProvider.Meta().(*gitlab.Client)

						projectID := state.RootModule().Resources["gitlab_project.template-name"].Primary.ID

						_, _, err := client.RepositoryFiles.GetFile(projectID, ".ruby-version", &gitlab.GetFileOptions{Ref: gitlab.String("master")}, nil)
						if err != nil {
							return fmt.Errorf("failed to get '.ruby-version' file from template project: %w", err)
						}

						return nil
					},
				),
			},
			// Create a project using custom template name
			{
				Config:   testAccGitlabProjectConfigTemplateNameCustom(rInt),
				SkipFunc: isRunningInCE,
				Check: resource.ComposeTestCheckFunc(
					testAccCheckGitlabProjectExists("gitlab_project.template-name-custom", &received),
					testAccCheckGitlabProjectDefaultBranch(&received, &testAccGitlabProjectExpectedAttributes{
						DefaultBranch: "master",
					}),
					func(state *terraform.State) error {
						client := testAccProvider.Meta().(*gitlab.Client)

						projectID := state.RootModule().Resources["gitlab_project.template-name-custom"].Primary.ID

						_, _, err := client.RepositoryFiles.GetFile(projectID, "Gemfile", &gitlab.GetFileOptions{Ref: gitlab.String("master")}, nil)
						if err != nil {
							return fmt.Errorf("failed to get 'Gemfile' file from template project: %w", err)
						}

						return nil
					},
				),
			},
			// Create a project using custom template project id
			{
				Config:   testAccGitlabProjectConfigTemplateProjectID(rInt),
				SkipFunc: isRunningInCE,
				Check: resource.ComposeTestCheckFunc(
					testAccCheckGitlabProjectExists("gitlab_project.template-id", &received),
					testAccCheckGitlabProjectDefaultBranch(&received, &testAccGitlabProjectExpectedAttributes{
						DefaultBranch: "master",
					}),
					func(state *terraform.State) error {
						client := testAccProvider.Meta().(*gitlab.Client)

						projectID := state.RootModule().Resources["gitlab_project.template-id"].Primary.ID

						_, _, err := client.RepositoryFiles.GetFile(projectID, "Rakefile", &gitlab.GetFileOptions{Ref: gitlab.String("master")}, nil)
						if err != nil {
							return fmt.Errorf("failed to get 'Rakefile' file from template project: %w", err)
						}

						return nil
					},
				),
			},
			// Update to original project config
			{
				Config: testAccGitlabProjectConfig(rInt),
			},
		},
	})
}

func TestAccGitlabProject_initializeWithReadme(t *testing.T) {
	var project gitlab.Project
	rInt := acctest.RandInt()

	resource.Test(t, resource.TestCase{
		PreCheck:     func() { testAccPreCheck(t) },
		Providers:    testAccProviders,
		CheckDestroy: testAccCheckGitlabProjectDestroy,
		Steps: []resource.TestStep{
			{
				Config: testAccGitlabProjectConfigInitializeWithReadme(rInt),
				Check: resource.ComposeTestCheckFunc(
					testAccCheckGitlabProjectExists("gitlab_project.foo", &project),
					testAccCheckGitlabProjectDefaultBranch(&project, nil),
				),
			},
		},
	})
}

func TestAccGitlabProject_willError(t *testing.T) {
	var received, defaults gitlab.Project
	rInt := acctest.RandInt()
	defaults = gitlab.Project{
		Namespace:                        &gitlab.ProjectNamespace{ID: 0},
		Name:                             fmt.Sprintf("foo-%d", rInt),
		Path:                             fmt.Sprintf("foo.%d", rInt),
		Description:                      "Terraform acceptance tests",
		TagList:                          []string{"tag1"},
		RequestAccessEnabled:             true,
		IssuesEnabled:                    true,
		MergeRequestsEnabled:             true,
		JobsEnabled:                      true,
		ApprovalsBeforeMerge:             0,
		WikiEnabled:                      true,
		SnippetsEnabled:                  true,
		ContainerRegistryEnabled:         true,
		LFSEnabled:                       true,
		SharedRunnersEnabled:             true,
		Visibility:                       gitlab.PublicVisibility,
		MergeMethod:                      gitlab.FastForwardMerge,
		OnlyAllowMergeIfPipelineSucceeds: true,
		OnlyAllowMergeIfAllDiscussionsAreResolved: true,
		PackagesEnabled:    true,
		PagesAccessLevel:   gitlab.PublicAccessControl,
		BuildCoverageRegex: "foo",
		CIConfigPath:       ".gitlab-ci.yml@mynamespace/myproject",
	}
	willError := defaults
	willError.TagList = []string{"notatag"}
	resource.Test(t, resource.TestCase{
		PreCheck:     func() { testAccPreCheck(t) },
		Providers:    testAccProviders,
		CheckDestroy: testAccCheckGitlabProjectDestroy,
		Steps: []resource.TestStep{
			// Step0 Create a project
			{
				Config: testAccGitlabProjectConfig(rInt),
				Check: resource.ComposeTestCheckFunc(
					testAccCheckGitlabProjectExists("gitlab_project.foo", &received),
					testAccCheckAggregateGitlabProject(&defaults, &received),
				),
			},
			// Step1 Verify that passing bad values will fail.
			{
				Config:      testAccGitlabProjectConfig(rInt),
				ExpectError: regexp.MustCompile(`\stags\sexpected\s.+notatag.+\sreceived`),
				Check: resource.ComposeTestCheckFunc(
					testAccCheckAggregateGitlabProject(&willError, &received),
				),
			},
			// Step2 Reset
			{
				Config: testAccGitlabProjectConfig(rInt),
				Check: resource.ComposeTestCheckFunc(
					testAccCheckGitlabProjectExists("gitlab_project.foo", &received),
					testAccCheckAggregateGitlabProject(&defaults, &received),
				),
			},
		},
	})
}

// lintignore: AT002 // TODO: Resolve this tfproviderlint issue
func TestAccGitlabProject_import(t *testing.T) {
	rInt := acctest.RandInt()
	resource.Test(t, resource.TestCase{
		PreCheck:     func() { testAccPreCheck(t) },
		Providers:    testAccProviders,
		CheckDestroy: testAccCheckGitlabProjectDestroy,
		Steps: []resource.TestStep{
			{
				Config: testAccGitlabProjectConfig(rInt),
			},
			{
				ResourceName:      "gitlab_project.foo",
				ImportState:       true,
				ImportStateVerify: true,
			},
		},
	})
}

func TestAccGitlabProject_nestedImport(t *testing.T) {
	rInt := acctest.RandInt()
	resource.Test(t, resource.TestCase{
		PreCheck:     func() { testAccPreCheck(t) },
		Providers:    testAccProviders,
		CheckDestroy: testAccCheckGitlabProjectDestroy,
		Steps: []resource.TestStep{
			{
				Config: testAccGitlabProjectInGroupConfig(rInt),
			},
			{
				ResourceName:      "gitlab_project.foo",
				ImportState:       true,
				ImportStateVerify: true,
			},
		},
	})
}

func TestAccGitlabProject_transfer(t *testing.T) {
	var transferred, received gitlab.Project
	rInt := acctest.RandInt()

	transferred = gitlab.Project{
		Namespace:                        &gitlab.ProjectNamespace{Name: fmt.Sprintf("foo2group-%d", rInt)},
		Name:                             fmt.Sprintf("foo-%d", rInt),
		Path:                             fmt.Sprintf("foo-%d", rInt),
		Description:                      "Terraform acceptance tests",
		TagList:                          []string{},
		RequestAccessEnabled:             true,
		IssuesEnabled:                    true,
		MergeRequestsEnabled:             true,
		JobsEnabled:                      true,
		ApprovalsBeforeMerge:             0,
		WikiEnabled:                      true,
		SnippetsEnabled:                  true,
		ContainerRegistryEnabled:         true,
		LFSEnabled:                       true,
		SharedRunnersEnabled:             true,
		Visibility:                       gitlab.PublicVisibility,
		MergeMethod:                      gitlab.NoFastForwardMerge,
		OnlyAllowMergeIfPipelineSucceeds: false,
		OnlyAllowMergeIfAllDiscussionsAreResolved: false,
		PackagesEnabled:    true,
		PagesAccessLevel:   gitlab.PrivateAccessControl,
		BuildCoverageRegex: "foo",
	}

	resource.Test(t, resource.TestCase{
		PreCheck:     func() { testAccPreCheck(t) },
		Providers:    testAccProviders,
		CheckDestroy: testAccCheckGitlabProjectDestroy,
		Steps: []resource.TestStep{
			// Create a project in a group
			{
				Config: testAccGitlabProjectInGroupConfig(rInt),
				Check: resource.ComposeTestCheckFunc(
					testAccCheckGitlabProjectExists("gitlab_project.foo", &received),
				),
			},
			// Create a second group and set the transfer the project to this group
			{
				Config: testAccGitlabProjectTransferBetweenGroups(rInt),
				Check: resource.ComposeTestCheckFunc(
					testAccCheckGitlabProjectExists("gitlab_project.foo", &received),
					testAccCheckAggregateGitlabProject(&transferred, &received),
				),
			},
		},
	})
}

// lintignore: AT002 // not a Terraform import test
func TestAccGitlabProject_importURL(t *testing.T) {
	// Since we do some manual setup in this test, we need to handle the test skip first.
	if os.Getenv(resource.TestEnvVar) == "" {
		t.Skip(fmt.Sprintf("Acceptance tests skipped unless env '%s' set", resource.TestEnvVar))
	}

	client := testAccProvider.Meta().(*gitlab.Client)
	rInt := acctest.RandInt()

	// Create a base project for importing.
	baseProject, _, err := client.Projects.CreateProject(&gitlab.CreateProjectOptions{
		Name:       gitlab.String(fmt.Sprintf("base-%d", rInt)),
		Visibility: gitlab.Visibility(gitlab.PublicVisibility),
	})
	if err != nil {
		t.Fatalf("failed to create base project: %v", err)
	}

	defer client.Projects.DeleteProject(baseProject.ID) // nolint // TODO: Resolve this golangci-lint issue: Error return value of `client.Projects.DeleteProject` is not checked (errcheck)

	// Add a file to the base project, for later verifying the import.
	_, _, err = client.RepositoryFiles.CreateFile(baseProject.ID, "foo.txt", &gitlab.CreateFileOptions{
		Branch:        gitlab.String("main"),
		CommitMessage: gitlab.String("add file"),
		Content:       gitlab.String(""),
	})
	if err != nil {
		t.Fatalf("failed to commit file to base project: %v", err)
	}

	resource.Test(t, resource.TestCase{
		PreCheck:     func() { testAccPreCheck(t) },
		Providers:    testAccProviders,
		CheckDestroy: testAccCheckGitlabProjectDestroy,
		Steps: []resource.TestStep{
			{
				Config: testAccGitlabProjectConfigImportURL(rInt, baseProject.HTTPURLToRepo),
				Check: resource.ComposeTestCheckFunc(
					resource.TestCheckResourceAttr("gitlab_project.imported", "import_url", baseProject.HTTPURLToRepo),
					func(state *terraform.State) error {
						projectID := state.RootModule().Resources["gitlab_project.imported"].Primary.ID

						_, _, err := client.RepositoryFiles.GetFile(projectID, "foo.txt", &gitlab.GetFileOptions{Ref: gitlab.String("main")}, nil)
						if err != nil {
							return fmt.Errorf("failed to get file from imported project: %w", err)
						}

						return nil
					},
				),
			},
		},
	})
}

func TestAccGitlabProject_initializeWithReadmeAndCustomDefaultBranch(t *testing.T) {
	var project gitlab.Project
	rInt := acctest.RandInt()

	resource.Test(t, resource.TestCase{
		PreCheck:     func() { testAccPreCheck(t) },
		Providers:    testAccProviders,
		CheckDestroy: testAccCheckGitlabProjectDestroy,
		Steps: []resource.TestStep{
			{
				Config: fmt.Sprintf(`
resource "gitlab_project" "foo" {
  name        = "foo-%d"
  description = "Terraform acceptance tests"

  # So that acceptance tests can be run in a gitlab organization
  # with no billing
  visibility_level = "public"

  initialize_with_readme = true
  default_branch         = "foo"
}`, rInt),
				Check: resource.ComposeTestCheckFunc(
					resource.TestCheckResourceAttr("gitlab_project.foo", "initialize_with_readme", "true"),
					resource.TestCheckResourceAttr("gitlab_project.foo", "default_branch", "foo"),
					testAccCheckGitlabProjectExists("gitlab_project.foo", &project),
					testAccCheckGitlabProjectDefaultBranch(&project, &testAccGitlabProjectExpectedAttributes{
						DefaultBranch: "foo",
					}),
				),
			},
		},
	})
}

type testAccGitlabProjectMirroredExpectedAttributes struct {
	Mirror                           bool
	MirrorTriggerBuilds              bool
	MirrorOverwritesDivergedBranches bool
	OnlyMirrorProtectedBranches      bool
}

func testAccCheckGitlabProjectMirroredAttributes(project *gitlab.Project, want *testAccGitlabProjectMirroredExpectedAttributes) resource.TestCheckFunc {
	return func(s *terraform.State) error {
		if project.Mirror != want.Mirror {
			return fmt.Errorf("got mirror %t; want %t", project.Mirror, want.Mirror)
		}

		if project.MirrorTriggerBuilds != want.MirrorTriggerBuilds {
			return fmt.Errorf("got mirror_trigger_builds %t; want %t", project.MirrorTriggerBuilds, want.MirrorTriggerBuilds)
		}

		if project.MirrorOverwritesDivergedBranches != want.MirrorOverwritesDivergedBranches {
			return fmt.Errorf("got mirror_overwrites_diverged_branches %t; want %t", project.MirrorOverwritesDivergedBranches, want.MirrorOverwritesDivergedBranches)
		}

		if project.OnlyMirrorProtectedBranches != want.OnlyMirrorProtectedBranches {
			return fmt.Errorf("got only_mirror_protected_branches %t; want %t", project.OnlyMirrorProtectedBranches, want.OnlyMirrorProtectedBranches)
		}
		return nil
	}
}

// lintignore: AT002 // not a Terraform import test
func TestAccGitlabProject_importURLMirrored(t *testing.T) {
	// Since we do some manual setup in this test, we need to handle the test skip first.
	if os.Getenv(resource.TestEnvVar) == "" {
		t.Skip(fmt.Sprintf("Acceptance tests skipped unless env '%s' set", resource.TestEnvVar))
	}

	client := testAccProvider.Meta().(*gitlab.Client)
	var mirror gitlab.Project
	rInt := acctest.RandInt()

	// Create a base project for importing.
	baseProject, _, err := client.Projects.CreateProject(&gitlab.CreateProjectOptions{
		Name:       gitlab.String(fmt.Sprintf("base-%d", rInt)),
		Visibility: gitlab.Visibility(gitlab.PublicVisibility),
	})
	if err != nil {
		t.Fatalf("failed to create base project: %v", err)
	}

	defer client.Projects.DeleteProject(baseProject.ID) // nolint // TODO: Resolve this golangci-lint issue: Error return value of `client.Projects.DeleteProject` is not checked (errcheck)

	// Add a file to the base project, for later verifying the import.
	_, _, err = client.RepositoryFiles.CreateFile(baseProject.ID, "foo.txt", &gitlab.CreateFileOptions{
		Branch:        gitlab.String("main"),
		CommitMessage: gitlab.String("add file"),
		Content:       gitlab.String(""),
	})
	if err != nil {
		t.Fatalf("failed to commit file to base project: %v", err)
	}

	resource.Test(t, resource.TestCase{
		PreCheck:     func() { testAccPreCheck(t) },
		Providers:    testAccProviders,
		CheckDestroy: testAccCheckGitlabProjectDestroy,
		Steps: []resource.TestStep{
			{
				// First, import, as mirrored
				Config:   testAccGitlabProjectConfigImportURLMirror(rInt, baseProject.HTTPURLToRepo),
				SkipFunc: isRunningInCE,
				Check: resource.ComposeTestCheckFunc(
					testAccCheckGitlabProjectExists("gitlab_project.imported", &mirror),
					resource.TestCheckResourceAttr("gitlab_project.imported", "import_url", baseProject.HTTPURLToRepo),
					testAccCheckGitlabProjectMirroredAttributes(&mirror, &testAccGitlabProjectMirroredExpectedAttributes{
						Mirror:                           true,
						MirrorTriggerBuilds:              true,
						MirrorOverwritesDivergedBranches: true,
						OnlyMirrorProtectedBranches:      true,
					}),

					func(state *terraform.State) error {
						projectID := state.RootModule().Resources["gitlab_project.imported"].Primary.ID

						_, _, err := client.RepositoryFiles.GetFile(projectID, "foo.txt", &gitlab.GetFileOptions{Ref: gitlab.String("main")}, nil)
						if err != nil {
							return fmt.Errorf("failed to get file from imported project: %w", err)
						}

						return nil
					},
				),
			},
			{
				// Second, disable all optional mirroring options
				Config:   testAccGitlabProjectConfigImportURLMirrorDisabledOptionals(rInt, baseProject.HTTPURLToRepo),
				SkipFunc: isRunningInCE,
				Check: resource.ComposeTestCheckFunc(
					testAccCheckGitlabProjectExists("gitlab_project.imported", &mirror),
					resource.TestCheckResourceAttr("gitlab_project.imported", "import_url", baseProject.HTTPURLToRepo),
					testAccCheckGitlabProjectMirroredAttributes(&mirror, &testAccGitlabProjectMirroredExpectedAttributes{
						Mirror:                           true,
						MirrorTriggerBuilds:              false,
						MirrorOverwritesDivergedBranches: false,
						OnlyMirrorProtectedBranches:      false,
					}),

					// Ensure the test file still is as expected
					func(state *terraform.State) error {
						projectID := state.RootModule().Resources["gitlab_project.imported"].Primary.ID

						_, _, err := client.RepositoryFiles.GetFile(projectID, "foo.txt", &gitlab.GetFileOptions{Ref: gitlab.String("main")}, nil)
						if err != nil {
							return fmt.Errorf("failed to get file from imported project: %w", err)
						}

						return nil
					},
				),
			},
			{
				// Third, disable mirroring, using the original ImportURL acceptance test
				Config:   testAccGitlabProjectConfigImportURLMirrorDisabled(rInt, baseProject.HTTPURLToRepo),
				SkipFunc: isRunningInCE,
				Check: resource.ComposeTestCheckFunc(
					testAccCheckGitlabProjectExists("gitlab_project.imported", &mirror),
					resource.TestCheckResourceAttr("gitlab_project.imported", "import_url", baseProject.HTTPURLToRepo),
					testAccCheckGitlabProjectMirroredAttributes(&mirror, &testAccGitlabProjectMirroredExpectedAttributes{
						Mirror:                           false,
						MirrorTriggerBuilds:              false,
						MirrorOverwritesDivergedBranches: false,
						OnlyMirrorProtectedBranches:      false,
					}),

					// Ensure the test file still is as expected
					func(state *terraform.State) error {
						projectID := state.RootModule().Resources["gitlab_project.imported"].Primary.ID

						_, _, err := client.RepositoryFiles.GetFile(projectID, "foo.txt", &gitlab.GetFileOptions{Ref: gitlab.String("main")}, nil)
						if err != nil {
							return fmt.Errorf("failed to get file from imported project: %w", err)
						}

						return nil
					},
				),
			},
		},
	})
}

func TestAccGitlabProjec_templateMutualExclusiveNameAndID(t *testing.T) {
	rInt := acctest.RandInt()

	// lintignore: AT001 // TODO: Resolve this tfproviderlint issue
	resource.Test(t, resource.TestCase{
		PreCheck:  func() { testAccPreCheck(t) },
		Providers: testAccProviders,
		Steps: []resource.TestStep{
			{
				Config:      testAccCheckMutualExclusiveNameAndID(rInt),
				SkipFunc:    isRunningInCE,
				ExpectError: regexp.MustCompile(regexp.QuoteMeta(`"template_project_id": conflicts with template_name`)),
			},
		},
	})
}

func testAccCheckGitlabProjectExists(n string, project *gitlab.Project) resource.TestCheckFunc {
	return func(s *terraform.State) error {
		var err error
		rs, ok := s.RootModule().Resources[n]
		if !ok {
			return fmt.Errorf("Not Found: %s", n)
		}
		repoName := rs.Primary.ID
		if repoName == "" {
			return fmt.Errorf("No project ID is set")
		}
		conn := testAccProvider.Meta().(*gitlab.Client)
		if g, _, err := conn.Projects.GetProject(repoName, nil); err == nil {
			*project = *g
		}
		return err
	}
}

func testAccCheckGitlabProjectDestroy(s *terraform.State) error {
	conn := testAccProvider.Meta().(*gitlab.Client)
	for _, rs := range s.RootModule().Resources {
		if rs.Type != "gitlab_project" {
			continue
		}
		gotRepo, resp, err := conn.Projects.GetProject(rs.Primary.ID, nil)
		if err == nil {
			if gotRepo != nil && fmt.Sprintf("%d", gotRepo.ID) == rs.Primary.ID {
				if gotRepo.MarkedForDeletionAt == nil {
					return fmt.Errorf("Repository still exists")
				}
			}
		}
		if resp.StatusCode != 404 {
			return err
		}
		return nil
	}
	return nil
}

func testAccCheckAggregateGitlabProject(expected, received *gitlab.Project) resource.TestCheckFunc {
	var checks []resource.TestCheckFunc

	testResource := resourceGitlabProject()
	expectedData := testResource.TestResourceData()
	receivedData := testResource.TestResourceData()
	for a, v := range testResource.Schema {
		attribute := a
		attrValue := v
		checks = append(checks, func(_ *terraform.State) error {
			if attrValue.Computed {
				if attrDefault, err := attrValue.DefaultValue(); err == nil {
					if attrDefault == nil {
						return nil // Skipping because we have no way of pre-computing computed vars
					}
				} else {
					return err
				}
			}

			if err := resourceGitlabProjectSetToState(expectedData, expected); err != nil {
				return err
			}

			if err := resourceGitlabProjectSetToState(receivedData, received); err != nil {
				return err
			}

			return testAccCompareGitLabAttribute(attribute, expectedData, receivedData)
		})
	}
	return resource.ComposeAggregateTestCheckFunc(checks...)
}

func testAccCheckGitlabProjectDefaultBranch(project *gitlab.Project, want *testAccGitlabProjectExpectedAttributes) resource.TestCheckFunc {
	return func(s *terraform.State) error {
		if want != nil && project.DefaultBranch != want.DefaultBranch {
			return fmt.Errorf("got default branch %q; want %q", project.DefaultBranch, want.DefaultBranch)
		}

		client := testAccProvider.Meta().(*gitlab.Client)

		branches, _, err := client.Branches.ListBranches(project.ID, nil)
		if err != nil {
			return fmt.Errorf("failed to list branches: %w", err)
		}

		if len(branches) != 1 {
			return fmt.Errorf("expected 1 branch for new project; found %d", len(branches))
		}

		if !branches[0].Protected {
			return errors.New("expected default branch to be protected")
		}

		return nil
	}
}

func testAccCheckGitlabProjectPushRules(name string, wantPushRules *gitlab.ProjectPushRules) resource.TestCheckFunc {
	return func(state *terraform.State) error {
		client := testAccProvider.Meta().(*gitlab.Client)
		projectResource := state.RootModule().Resources[name].Primary

		gotPushRules, _, err := client.Projects.GetProjectPushRules(projectResource.ID, nil)
		if err != nil {
			return err
		}

		var messages []string

		if gotPushRules.AuthorEmailRegex != wantPushRules.AuthorEmailRegex {
			messages = append(messages, fmt.Sprintf("author_email_regex (got: %q, wanted: %q)",
				gotPushRules.AuthorEmailRegex, wantPushRules.AuthorEmailRegex))
		}

		if gotPushRules.BranchNameRegex != wantPushRules.BranchNameRegex {
			messages = append(messages, fmt.Sprintf("branch_name_regex (got: %q, wanted: %q)",
				gotPushRules.BranchNameRegex, wantPushRules.BranchNameRegex))
		}

		if gotPushRules.CommitMessageRegex != wantPushRules.CommitMessageRegex {
			messages = append(messages, fmt.Sprintf("commit_message_regex (got: %q, wanted: %q)",
				gotPushRules.CommitMessageRegex, wantPushRules.CommitMessageRegex))
		}

		if gotPushRules.CommitMessageNegativeRegex != wantPushRules.CommitMessageNegativeRegex {
			messages = append(messages, fmt.Sprintf("commit_message_negative_regex (got: %q, wanted: %q)",
				gotPushRules.CommitMessageNegativeRegex, wantPushRules.CommitMessageNegativeRegex))
		}

		if gotPushRules.FileNameRegex != wantPushRules.FileNameRegex {
			messages = append(messages, fmt.Sprintf("file_name_regex (got: %q, wanted: %q)",
				gotPushRules.FileNameRegex, wantPushRules.FileNameRegex))
		}

		if gotPushRules.CommitCommitterCheck != wantPushRules.CommitCommitterCheck {
			messages = append(messages, fmt.Sprintf("commit_committer_check (got: %t, wanted: %t)",
				gotPushRules.CommitCommitterCheck, wantPushRules.CommitCommitterCheck))
		}

		if gotPushRules.DenyDeleteTag != wantPushRules.DenyDeleteTag {
			messages = append(messages, fmt.Sprintf("deny_delete_tag (got: %t, wanted: %t)",
				gotPushRules.DenyDeleteTag, wantPushRules.DenyDeleteTag))
		}

		if gotPushRules.MemberCheck != wantPushRules.MemberCheck {
			messages = append(messages, fmt.Sprintf("member_check (got: %t, wanted: %t)",
				gotPushRules.MemberCheck, wantPushRules.MemberCheck))
		}

		if gotPushRules.PreventSecrets != wantPushRules.PreventSecrets {
			messages = append(messages, fmt.Sprintf("prevent_secrets (got: %t, wanted: %t)",
				gotPushRules.PreventSecrets, wantPushRules.PreventSecrets))
		}

		if gotPushRules.RejectUnsignedCommits != wantPushRules.RejectUnsignedCommits {
			messages = append(messages, fmt.Sprintf("reject_unsigned_commits (got: %t, wanted: %t)",
				gotPushRules.RejectUnsignedCommits, wantPushRules.RejectUnsignedCommits))
		}

		if gotPushRules.MaxFileSize != wantPushRules.MaxFileSize {
			messages = append(messages, fmt.Sprintf("max_file_size (got: %d, wanted: %d)",
				gotPushRules.MaxFileSize, wantPushRules.MaxFileSize))
		}

		if len(messages) > 0 {
			return fmt.Errorf("unexpected push_rules:\n\t- %s", strings.Join(messages, "\n\t- "))
		}

		return nil
	}
}

func testAccGitlabProjectInGroupConfig(rInt int) string {
	return fmt.Sprintf(`
resource "gitlab_group" "foo" {
  name = "foogroup-%d"
  path = "foogroup-%d"
  visibility_level = "public"
}

resource "gitlab_project" "foo" {
  name = "foo-%d"
  description = "Terraform acceptance tests"
  namespace_id = "${gitlab_group.foo.id}"

  # So that acceptance tests can be run in a gitlab organization
  # with no billing
  visibility_level = "public"
  build_coverage_regex = "foo"
}
	`, rInt, rInt, rInt)
}

func testAccGitlabProjectTransferBetweenGroups(rInt int) string {
	return fmt.Sprintf(`
resource "gitlab_group" "foo" {
  name = "foogroup-%d"
  path = "foogroup-%d"
  visibility_level = "public"
}

resource "gitlab_group" "foo2" {
  name = "foo2group-%d"
  path = "foo2group-%d"
  visibility_level = "public"
}

resource "gitlab_project" "foo" {
  name = "foo-%d"
  description = "Terraform acceptance tests"
  namespace_id = "${gitlab_group.foo2.id}"

  # So that acceptance tests can be run in a gitlab organization
  # with no billing
  visibility_level = "public"
  build_coverage_regex = "foo"
}
	`, rInt, rInt, rInt, rInt, rInt)
}

func testAccGitlabProjectConfigDefaultBranch(rInt int, defaultBranch string) string {
	defaultBranchStatement := ""

	if len(defaultBranch) > 0 {
		defaultBranchStatement = fmt.Sprintf("default_branch = \"%s\"", defaultBranch)
	}

	return fmt.Sprintf(`
resource "gitlab_project" "foo" {
  name = "foo-%d"
  path = "foo.%d"
  description = "Terraform acceptance tests"

  %s

  tags = [
	"tag1",
  ]

  # So that acceptance tests can be run in a gitlab organization
  # with no billing
  visibility_level = "public"
  merge_method = "ff"
  only_allow_merge_if_pipeline_succeeds = true
  only_allow_merge_if_all_discussions_are_resolved = true
  squash_option = "always"
  pages_access_level = "public"
  build_coverage_regex = "foo"
  allow_merge_on_skipped_pipeline = false
  ci_config_path = ".gitlab-ci.yml@mynamespace/myproject"
}
	`, rInt, rInt, defaultBranchStatement)
}

func testAccGitlabProjectConfigDefaultBranchSkipFunc(project *gitlab.Project, defaultBranch string) func() (bool, error) {
	return func() (bool, error) {
		conn := testAccProvider.Meta().(*gitlab.Client)

		// Commit data
		commitMessage := "Initial Commit"
		commitFile := "file.txt"
		commitFileAction := gitlab.FileCreate
		commitActions := []*gitlab.CommitActionOptions{
			{
				Action:   &commitFileAction,
				FilePath: &commitFile,
				Content:  &commitMessage,
			},
		}
		options := &gitlab.CreateCommitOptions{
			Branch:        &defaultBranch,
			CommitMessage: &commitMessage,
			Actions:       commitActions,
		}

		_, _, err := conn.Commits.CreateCommit(project.ID, options)

		return false, err
	}
}

func testAccGitlabProjectConfig(rInt int) string {
	return testAccGitlabProjectConfigDefaultBranch(rInt, "")
}

func testAccGitlabProjectUpdateConfig(rInt int) string {
	return fmt.Sprintf(`
resource "gitlab_project" "foo" {
  name = "foo-%d"
  path = "foo.%d"
  description = "Terraform acceptance tests!"

  tags = [
	"tag1",
	"tag2",
  ]

  # So that acceptance tests can be run in a gitlab organization
  # with no billing
  visibility_level = "public"
  merge_method = "ff"
  only_allow_merge_if_pipeline_succeeds = true
  only_allow_merge_if_all_discussions_are_resolved = true
<<<<<<< HEAD
  squash_option = "default_on"
=======
  allow_merge_on_skipped_pipeline = true
>>>>>>> c016e212

  request_access_enabled = false
  issues_enabled = false
  merge_requests_enabled = false
  pipelines_enabled = false
  approvals_before_merge = 0
  wiki_enabled = false
  snippets_enabled = false
  container_registry_enabled = false
  lfs_enabled = false
  shared_runners_enabled = false
  archived = true
  packages_enabled = false
  pages_access_level = "disabled"
  build_coverage_regex = "bar"
}
	`, rInt, rInt)
}

func testAccGitlabProjectConfigInitializeWithReadme(rInt int) string {
	return fmt.Sprintf(`
resource "gitlab_project" "foo" {
  name = "foo-%d"
  path = "foo.%d"
  description = "Terraform acceptance tests"
  initialize_with_readme = true
}
	`, rInt, rInt)
}

func testAccGitlabProjectConfigImportURL(rInt int, importURL string) string {
	return fmt.Sprintf(`
resource "gitlab_project" "imported" {
  name = "imported-%d"
  default_branch = "main"
  import_url = "%s"

  # So that acceptance tests can be run in a gitlab organization
  # with no billing
  visibility_level = "public"
}
`, rInt, importURL)
}

func testAccGitlabProjectConfigImportURLMirror(rInt int, importURL string) string {
	return fmt.Sprintf(`
resource "gitlab_project" "imported" {
  name = "imported-%d"
  default_branch = "main"
  import_url = "%s"
  mirror = true
  mirror_trigger_builds = true
  mirror_overwrites_diverged_branches = true
  only_mirror_protected_branches = true

  # So that acceptance tests can be run in a gitlab organization
  # with no billing
  visibility_level = "public"
}
`, rInt, importURL)
}

func testAccGitlabProjectConfigImportURLMirrorDisabledOptionals(rInt int, importURL string) string {
	return fmt.Sprintf(`
resource "gitlab_project" "imported" {
  name = "imported-%d"
  default_branch = "main"
  import_url = "%s"
  mirror = true
  mirror_trigger_builds = false
  mirror_overwrites_diverged_branches = false
  only_mirror_protected_branches = false

  # So that acceptance tests can be run in a gitlab organization
  # with no billing
  visibility_level = "public"
}
`, rInt, importURL)
}

func testAccGitlabProjectConfigImportURLMirrorDisabled(rInt int, importURL string) string {
	return fmt.Sprintf(`
resource "gitlab_project" "imported" {
  name = "imported-%d"
  default_branch = "main"
  import_url = "%s"
  mirror = false
  mirror_trigger_builds = false
  mirror_overwrites_diverged_branches = false
  only_mirror_protected_branches = false

  # So that acceptance tests can be run in a gitlab organization
  # with no billing
  visibility_level = "public"
}
`, rInt, importURL)
}

func testAccGitlabProjectConfigPushRules(rInt int, pushRules string) string {
	return fmt.Sprintf(`
resource "gitlab_project" "foo" {
  name = "foo-%[1]d"
  path = "foo.%[1]d"
  description = "Terraform acceptance tests"

  push_rules {
%[2]s
  }

  # So that acceptance tests can be run in a gitlab organization with no billing.
  visibility_level = "public"
}
	`, rInt, pushRules)
}

func testAccGitlabProjectConfigTemplateName(rInt int) string {
	return fmt.Sprintf(`
resource "gitlab_project" "template-name" {
  name = "template-name-%d"
  path = "template-name.%d"
  description = "Terraform acceptance tests"
  template_name = "rails"
  default_branch = "master"
}
	`, rInt, rInt)
}

// 2020-09-07: Currently Gitlab (version 13.3.6 ) doesn't allow in admin API
// ability to set a group as instance level templates.
// To test resource_gitlab_project_test template features we add
// group, project myrails and admin settings directly in scripts/healthcheck-and-setup.sh
// Once Gitlab add admin template in API we could manage group/project/settings
// directly in tests like TestAccGitlabProject_basic.
func testAccGitlabProjectConfigTemplateNameCustom(rInt int) string {
	return fmt.Sprintf(`
resource "gitlab_project" "template-name-custom" {
  name = "template-name-custom-%d"
  path = "template-name-custom.%d"
  description = "Terraform acceptance tests"
  template_name = "myrails"
  use_custom_template = true
  default_branch = "master"
}
	`, rInt, rInt)
}

func testAccGitlabProjectConfigTemplateProjectID(rInt int) string {
	return fmt.Sprintf(`
resource "gitlab_project" "template-id" {
  name = "template-id-%d"
  path = "template-id.%d"
  description = "Terraform acceptance tests"
  template_project_id = 999
  use_custom_template = true
  default_branch = "master"
}
	`, rInt, rInt)
}

func testAccCheckMutualExclusiveNameAndID(rInt int) string {
	return fmt.Sprintf(`
resource "gitlab_project" "template-mutual-exclusive" {
  name = "template-mutual-exclusive-%d"
  path = "template-mutual-exclusive.%d"
  description = "Terraform acceptance tests"
  template_name = "rails"
  template_project_id = 999
  use_custom_template = true
  default_branch = "master"
}
	`, rInt, rInt)
}<|MERGE_RESOLUTION|>--- conflicted
+++ resolved
@@ -44,21 +44,13 @@
 		MergeMethod:                      gitlab.FastForwardMerge,
 		OnlyAllowMergeIfPipelineSucceeds: true,
 		OnlyAllowMergeIfAllDiscussionsAreResolved: true,
-<<<<<<< HEAD
 		SquashOption:       "always",
-		Archived:           false, // needless, but let's make this explicit
-		PackagesEnabled:    true,
-		PagesAccessLevel:   gitlab.PublicAccessControl,
-		BuildCoverageRegex: "foo",
-		CIConfigPath:       ".gitlab-ci.yml@mynamespace/myproject",
-=======
 		AllowMergeOnSkippedPipeline:               false,
 		Archived:                                  false, // needless, but let's make this explicit
 		PackagesEnabled:                           true,
 		PagesAccessLevel:                          gitlab.PublicAccessControl,
 		BuildCoverageRegex:                        "foo",
 		CIConfigPath:                              ".gitlab-ci.yml@mynamespace/myproject",
->>>>>>> c016e212
 	}
 
 	defaultsMainBranch = defaults
@@ -98,19 +90,12 @@
 						MergeMethod:                      gitlab.FastForwardMerge,
 						OnlyAllowMergeIfPipelineSucceeds: true,
 						OnlyAllowMergeIfAllDiscussionsAreResolved: true,
-<<<<<<< HEAD
 						SquashOption:       "default_on",
-						Archived:           true,
-						PackagesEnabled:    false,
-						PagesAccessLevel:   gitlab.DisabledAccessControl,
-						BuildCoverageRegex: "bar",
-=======
 						AllowMergeOnSkippedPipeline:               true,
 						Archived:                                  true,
 						PackagesEnabled:                           false,
 						PagesAccessLevel:                          gitlab.DisabledAccessControl,
 						BuildCoverageRegex:                        "bar",
->>>>>>> c016e212
 					}, &received),
 				),
 			},
@@ -1074,11 +1059,8 @@
   merge_method = "ff"
   only_allow_merge_if_pipeline_succeeds = true
   only_allow_merge_if_all_discussions_are_resolved = true
-<<<<<<< HEAD
   squash_option = "default_on"
-=======
   allow_merge_on_skipped_pipeline = true
->>>>>>> c016e212
 
   request_access_enabled = false
   issues_enabled = false
