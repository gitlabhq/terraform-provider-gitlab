--- conflicted
+++ resolved
@@ -808,12 +808,9 @@
   shared_runners_enabled = false
   archived = true
   packages_enabled = false
-<<<<<<< HEAD
+  pages_access_level = "disabled"
   mirror = false
   mirror_target_builds = false
-=======
-  pages_access_level = "disabled"
->>>>>>> 6d084e60
 }
 	`, rInt, rInt)
 }
