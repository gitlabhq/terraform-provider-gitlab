--- conflicted
+++ resolved
@@ -268,21 +268,19 @@
 		Type:     schema.TypeInt,
 		Optional: true,
 	},
-<<<<<<< HEAD
-	"mirror": {
-		Type:     schema.TypeBool,
-		Optional: true,
-	},
-	"mirror_trigger_builds": {
-		Type:     schema.TypeBool,
-		Optional: true,
-=======
 	"pages_access_level": {
 		Type:         schema.TypeString,
 		Optional:     true,
 		Default:      "private",
 		ValidateFunc: validation.StringInSlice([]string{"public", "private", "enabled", "disabled"}, true),
->>>>>>> 6d084e60
+	},
+	"mirror": {
+		Type:     schema.TypeBool,
+		Optional: true,
+	},
+	"mirror_trigger_builds": {
+		Type:     schema.TypeBool,
+		Optional: true,
 	},
 }
 
@@ -329,12 +327,7 @@
 	d.Set("archived", project.Archived)
 	d.Set("remove_source_branch_after_merge", project.RemoveSourceBranchAfterMerge)
 	d.Set("packages_enabled", project.PackagesEnabled)
-<<<<<<< HEAD
-	d.Set("mirror", project.Mirror)
-	d.Set("mirror_trigger_builds", project.MirrorTriggerBuilds)
-=======
 	d.Set("pages_access_level", string(project.PagesAccessLevel))
->>>>>>> 6d084e60
 }
 
 func resourceGitlabProjectCreate(d *schema.ResourceData, meta interface{}) error {
@@ -586,17 +579,8 @@
 		options.PackagesEnabled = gitlab.Bool(d.Get("packages_enabled").(bool))
 	}
 
-<<<<<<< HEAD
-	if d.HasChange("mirror") {
-		options.Mirror = gitlab.Bool(d.Get("mirror").(bool))
-	}
-
-	if d.HasChange("mirror_trigger_builds") {
-		options.MirrorTriggerBuilds = gitlab.Bool(d.Get("mirror_trigger_builds").(bool))
-=======
 	if d.HasChange("pages_access_level") {
 		options.PagesAccessLevel = stringToAccessControlValue(d.Get("pages_access_level").(string))
->>>>>>> 6d084e60
 	}
 
 	if *options != (gitlab.EditProjectOptions{}) {
