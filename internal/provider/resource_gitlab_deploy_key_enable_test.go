//go:build acceptance
// +build acceptance

package provider

import (
	"fmt"
	"testing"

	"github.com/hashicorp/terraform-plugin-sdk/v2/helper/resource"
	"github.com/hashicorp/terraform-plugin-sdk/v2/terraform"
	"github.com/xanzy/go-gitlab"
)

func TestAccGitlabDeployKeyEnable_basic(t *testing.T) {
<<<<<<< HEAD
	testAccCheck(t)

=======
>>>>>>> 98b059d8
	testProjectParent := testAccCreateProject(t)
	testProjectKeyShared := testAccCreateProject(t)

	key := "ssh-rsa AAAAB3NzaC1yc2EAAAADAQABAAABAQDblguSWgpqiXIjHPSas4+N3Dten7MTLJMlGQXxGpaqN9nGPdNmuRB2YXyjT/nrryoY/qrtuVkPnis5WVo8N/s3hAnJbeJPUS2WKEGjpBlL34AQ+ANnlmGY8L6zr82Hp2Ommb7XGGtlq5D3yLCgTfcXLjC51tgcdwHsdH1U+RisgLwaTSrP/HF4G7IAr5ATsyYjtCwQRQ8ijdf5A34+XN6h8J6TLXKab5eZDuH38s9LxJuS7MRxx/P2UTOsqfjtrZWoQgE5adEGvnDxKyruex9PzNbCNVahzsma7tdikDbzxlHLIZ1aht6rKuai3iyLgcZfGIYtkq4xvg/bnNXxSsGf worker@kg.getwifi.com"

	canPushDeployKeyOptions := gitlab.AddDeployKeyOptions{
		Title:   gitlab.String("main"),
		Key:     gitlab.String(key),
		CanPush: gitlab.Bool(true),
	}

	parentProjectDeployKey := testAccCreateDeployKey(t, testProjectParent.ID, &canPushDeployKeyOptions)

	resource.Test(t, resource.TestCase{
		ProviderFactories: providerFactories,
		CheckDestroy:      testAccCheckGitlabDeployKeyEnableDestroy,
		Steps: []resource.TestStep{
			// Enable a deployKey on project with default options
			{
				Config: testAccGitlabDeployKeyEnableConfig(testProjectKeyShared.ID, parentProjectDeployKey.ID),
				Check: resource.ComposeTestCheckFunc(
					resource.TestCheckResourceAttrSet("gitlab_deploy_key_enable.foo", "key"),
					resource.TestCheckResourceAttrSet("gitlab_deploy_key_enable.foo", "title"),
				),
			},
			// Verify import
			{
				ResourceName:      "gitlab_deploy_key_enable.foo",
				ImportState:       true,
				ImportStateVerify: true,
			},
			// Define canPush to true
			{
				Config: testAccGitlabDeployKeyEnableConfigCanPush(testProjectKeyShared.ID, parentProjectDeployKey.ID, true),
				Check: resource.ComposeTestCheckFunc(
					resource.TestCheckResourceAttrSet("gitlab_deploy_key_enable.foo", "key"),
					resource.TestCheckResourceAttrSet("gitlab_deploy_key_enable.foo", "title"),
				),
			},
			// Verify import
			{
				ResourceName:      "gitlab_deploy_key_enable.foo",
				ImportState:       true,
				ImportStateVerify: true,
			},
			// Define canPush to false
			{
				Config: testAccGitlabDeployKeyEnableConfigCanPush(testProjectKeyShared.ID, parentProjectDeployKey.ID, false),
				Check: resource.ComposeTestCheckFunc(
					resource.TestCheckResourceAttrSet("gitlab_deploy_key_enable.foo", "key"),
					resource.TestCheckResourceAttrSet("gitlab_deploy_key_enable.foo", "title"),
				),
			},
			// Verify import
			{
				ResourceName:      "gitlab_deploy_key_enable.foo",
				ImportState:       true,
				ImportStateVerify: true,
			},
			// Get back to default options
			{
				Config: testAccGitlabDeployKeyEnableConfig(testProjectKeyShared.ID, parentProjectDeployKey.ID),
				Check: resource.ComposeTestCheckFunc(
					resource.TestCheckResourceAttrSet("gitlab_deploy_key_enable.foo", "key"),
					resource.TestCheckResourceAttrSet("gitlab_deploy_key_enable.foo", "title"),
				),
			},
			// Verify import
			{
				ResourceName:      "gitlab_deploy_key_enable.foo",
				ImportState:       true,
				ImportStateVerify: true,
			},
		},
	})
}

func testAccCheckGitlabDeployKeyEnableDestroy(s *terraform.State) error {
	for _, rs := range s.RootModule().Resources {
		project, deployKeyID, err := resourceGitLabDeployKeyEnableParseId(rs.Primary.ID)
		if err != nil {
			return fmt.Errorf("unable to parse resource ID into project and deployKeyID: %w", err)
		}

		gotDeployKey, _, err := testGitlabClient.DeployKeys.GetDeployKey(project, deployKeyID)
		if err == nil {
			if gotDeployKey != nil {
				return fmt.Errorf("Deploy key still exists: %d", deployKeyID)
			}
		}
		if !is404(err) {
			return err
		}
	}
	return nil
}

func testAccGitlabDeployKeyEnableConfig(shareProjectId int, keyId int) string {
	return fmt.Sprintf(`
resource "gitlab_deploy_key_enable" "foo" {
  project = %[1]d
  key_id  = %[2]d
}
  `, shareProjectId, keyId)
}

func testAccGitlabDeployKeyEnableConfigCanPush(shareProjectId int, keyId int, canPush bool) string {
	return fmt.Sprintf(`
resource "gitlab_deploy_key_enable" "foo" {
  project  = %[1]d
  key_id   = %[2]d
  can_push = %[3]t
}
  `, shareProjectId, keyId, canPush)
}<|MERGE_RESOLUTION|>--- conflicted
+++ resolved
@@ -13,11 +13,6 @@
 )
 
 func TestAccGitlabDeployKeyEnable_basic(t *testing.T) {
-<<<<<<< HEAD
-	testAccCheck(t)
-
-=======
->>>>>>> 98b059d8
 	testProjectParent := testAccCreateProject(t)
 	testProjectKeyShared := testAccCreateProject(t)
 
