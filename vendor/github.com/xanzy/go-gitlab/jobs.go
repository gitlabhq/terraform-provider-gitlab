//
// Copyright 2017, Arkbriar
//
// Licensed under the Apache License, Version 2.0 (the "License");
// you may not use this file except in compliance with the License.
// You may obtain a copy of the License at
//
//     http://www.apache.org/licenses/LICENSE-2.0
//
// Unless required by applicable law or agreed to in writing, software
// distributed under the License is distributed on an "AS IS" BASIS,
// WITHOUT WARRANTIES OR CONDITIONS OF ANY KIND, either express or implied.
// See the License for the specific language governing permissions and
// limitations under the License.
//

package gitlab

import (
	"bytes"
	"fmt"
	"time"
)

// JobsService handles communication with the ci builds related methods
// of the GitLab API.
//
// GitLab API docs: https://docs.gitlab.com/ce/api/jobs.html
type JobsService struct {
	client *Client
}

// Job represents a ci build.
//
// GitLab API docs: https://docs.gitlab.com/ce/api/jobs.html
type Job struct {
	Commit            *Commit    `json:"commit"`
	Coverage          float64    `json:"coverage"`
	AllowFailure      bool       `json:"allow_failure"`
	CreatedAt         *time.Time `json:"created_at"`
	StartedAt         *time.Time `json:"started_at"`
	FinishedAt        *time.Time `json:"finished_at"`
	Duration          float64    `json:"duration"`
	ArtifactsExpireAt *time.Time `json:"artifacts_expire_at"`
	ID                int        `json:"id"`
	Name              string     `json:"name"`
	Pipeline          struct {
		ID     int    `json:"id"`
		Ref    string `json:"ref"`
		Sha    string `json:"sha"`
		Status string `json:"status"`
	} `json:"pipeline"`
	Ref       string `json:"ref"`
	Artifacts []struct {
		FileType   string `json:"file_type"`
		Filename   string `json:"filename"`
		Size       int    `json:"size"`
		FileFormat string `json:"file_format"`
	} `json:"artifacts"`
	ArtifactsFile struct {
		Filename string `json:"filename"`
		Size     int    `json:"size"`
	} `json:"artifacts_file"`
	Runner struct {
		ID          int    `json:"id"`
		Description string `json:"description"`
		Active      bool   `json:"active"`
		IsShared    bool   `json:"is_shared"`
		Name        string `json:"name"`
	} `json:"runner"`
	Stage  string `json:"stage"`
	Status string `json:"status"`
	Tag    bool   `json:"tag"`
	WebURL string `json:"web_url"`
	User   *User  `json:"user"`
}

// Bridge represents a pipeline bridge.
//
// GitLab API docs: https://docs.gitlab.com/ce/api/jobs.html#list-pipeline-bridges
type Bridge struct {
	Commit             *Commit       `json:"commit"`
	Coverage           float64       `json:"coverage"`
	AllowFailure       bool          `json:"allow_failure"`
	CreatedAt          *time.Time    `json:"created_at"`
	StartedAt          *time.Time    `json:"started_at"`
	FinishedAt         *time.Time    `json:"finished_at"`
	Duration           float64       `json:"duration"`
	ID                 int           `json:"id"`
	Name               string        `json:"name"`
	Pipeline           PipelineInfo  `json:"pipeline"`
	Ref                string        `json:"ref"`
	Stage              string        `json:"stage"`
	Status             string        `json:"status"`
	Tag                bool          `json:"tag"`
	WebURL             string        `json:"web_url"`
	User               *User         `json:"user"`
	DownstreamPipeline *PipelineInfo `json:"downstream_pipeline"`
}

// ListJobsOptions are options for two list apis
type ListJobsOptions struct {
	ListOptions
	Scope []BuildStateValue `url:"scope[],omitempty" json:"scope,omitempty"`
}

// ListProjectJobs gets a list of jobs in a project.
//
// The scope of jobs to show, one or array of: created, pending, running,
// failed, success, canceled, skipped; showing all jobs if none provided
//
// GitLab API docs:
// https://docs.gitlab.com/ce/api/jobs.html#list-project-jobs
func (s *JobsService) ListProjectJobs(pid interface{}, opts *ListJobsOptions, options ...RequestOptionFunc) ([]*Job, *Response, error) {
	project, err := parseID(pid)
	if err != nil {
		return nil, nil, err
	}
	u := fmt.Sprintf("projects/%s/jobs", pathEscape(project))

	req, err := s.client.NewRequest("GET", u, opts, options)
	if err != nil {
		return nil, nil, err
	}

	var jobs []*Job
	resp, err := s.client.Do(req, &jobs)
	if err != nil {
		return nil, resp, err
	}

	return jobs, resp, err
}

// ListPipelineJobs gets a list of jobs for specific pipeline in a
// project. If the pipeline ID is not found, it will respond with 404.
//
// GitLab API docs:
// https://docs.gitlab.com/ce/api/jobs.html#list-pipeline-jobs
func (s *JobsService) ListPipelineJobs(pid interface{}, pipelineID int, opts *ListJobsOptions, options ...RequestOptionFunc) ([]*Job, *Response, error) {
	project, err := parseID(pid)
	if err != nil {
		return nil, nil, err
	}
	u := fmt.Sprintf("projects/%s/pipelines/%d/jobs", pathEscape(project), pipelineID)

	req, err := s.client.NewRequest("GET", u, opts, options)
	if err != nil {
		return nil, nil, err
	}

	var jobs []*Job
	resp, err := s.client.Do(req, &jobs)
	if err != nil {
		return nil, resp, err
	}

	return jobs, resp, err
}

// ListPipelineBridges gets a list of bridges for specific pipeline in a
// project.
//
// GitLab API docs:
// https://docs.gitlab.com/ce/api/jobs.html#list-pipeline-jobs
func (s *JobsService) ListPipelineBridges(pid interface{}, pipelineID int, opts *ListJobsOptions, options ...RequestOptionFunc) ([]*Bridge, *Response, error) {
	project, err := parseID(pid)
	if err != nil {
		return nil, nil, err
	}
	u := fmt.Sprintf("projects/%s/pipelines/%d/bridges", pathEscape(project), pipelineID)

	req, err := s.client.NewRequest("GET", u, opts, options)
	if err != nil {
		return nil, nil, err
	}

	var bridges []*Bridge
	resp, err := s.client.Do(req, &bridges)
	if err != nil {
		return nil, resp, err
	}

	return bridges, resp, err
}

// GetJob gets a single job of a project.
//
// GitLab API docs:
// https://docs.gitlab.com/ce/api/jobs.html#get-a-single-job
func (s *JobsService) GetJob(pid interface{}, jobID int, options ...RequestOptionFunc) (*Job, *Response, error) {
	project, err := parseID(pid)
	if err != nil {
		return nil, nil, err
	}
	u := fmt.Sprintf("projects/%s/jobs/%d", pathEscape(project), jobID)

	req, err := s.client.NewRequest("GET", u, nil, options)
	if err != nil {
		return nil, nil, err
	}

	job := new(Job)
	resp, err := s.client.Do(req, job)
	if err != nil {
		return nil, resp, err
	}

	return job, resp, err
}

// GetJobArtifacts get jobs artifacts of a project
//
// GitLab API docs:
// https://docs.gitlab.com/ce/api/job_artifacts.html#get-job-artifacts
<<<<<<< HEAD
func (s *JobsService) GetJobArtifacts(pid interface{}, jobID int, options ...RequestOptionFunc) (io.Reader, *Response, error) {
=======
func (s *JobsService) GetJobArtifacts(pid interface{}, jobID int, options ...RequestOptionFunc) (*bytes.Reader, *Response, error) {
>>>>>>> 3be9c14f
	project, err := parseID(pid)
	if err != nil {
		return nil, nil, err
	}
	u := fmt.Sprintf("projects/%s/jobs/%d/artifacts", pathEscape(project), jobID)

	req, err := s.client.NewRequest("GET", u, nil, options)
	if err != nil {
		return nil, nil, err
	}

	artifactsBuf := new(bytes.Buffer)
	resp, err := s.client.Do(req, artifactsBuf)
	if err != nil {
		return nil, resp, err
	}

	return bytes.NewReader(artifactsBuf.Bytes()), resp, err
}

// DownloadArtifactsFileOptions represents the available DownloadArtifactsFile()
// options.
//
// GitLab API docs:
// https://docs.gitlab.com/ce/api/job_artifacts.html#download-the-artifacts-archive
type DownloadArtifactsFileOptions struct {
	Job *string `url:"job" json:"job"`
}

// DownloadArtifactsFile download the artifacts file from the given
// reference name and job provided the job finished successfully.
//
// GitLab API docs:
// https://docs.gitlab.com/ce/api/job_artifacts.html#download-the-artifacts-archive
<<<<<<< HEAD
func (s *JobsService) DownloadArtifactsFile(pid interface{}, refName string, opt *DownloadArtifactsFileOptions, options ...RequestOptionFunc) (io.Reader, *Response, error) {
=======
func (s *JobsService) DownloadArtifactsFile(pid interface{}, refName string, opt *DownloadArtifactsFileOptions, options ...RequestOptionFunc) (*bytes.Reader, *Response, error) {
>>>>>>> 3be9c14f
	project, err := parseID(pid)
	if err != nil {
		return nil, nil, err
	}
	u := fmt.Sprintf("projects/%s/jobs/artifacts/%s/download", pathEscape(project), refName)

	req, err := s.client.NewRequest("GET", u, opt, options)
	if err != nil {
		return nil, nil, err
	}

	artifactsBuf := new(bytes.Buffer)
	resp, err := s.client.Do(req, artifactsBuf)
	if err != nil {
		return nil, resp, err
	}

	return bytes.NewReader(artifactsBuf.Bytes()), resp, err
}

// DownloadSingleArtifactsFile download a file from the artifacts from the
// given reference name and job provided the job finished successfully.
// Only a single file is going to be extracted from the archive and streamed
// to a client.
//
// GitLab API docs:
// https://docs.gitlab.com/ce/api/job_artifacts.html#download-a-single-artifact-file-by-job-id
<<<<<<< HEAD
func (s *JobsService) DownloadSingleArtifactsFile(pid interface{}, jobID int, artifactPath string, options ...RequestOptionFunc) (io.Reader, *Response, error) {
=======
func (s *JobsService) DownloadSingleArtifactsFile(pid interface{}, jobID int, artifactPath string, options ...RequestOptionFunc) (*bytes.Reader, *Response, error) {
>>>>>>> 3be9c14f
	project, err := parseID(pid)
	if err != nil {
		return nil, nil, err
	}

	u := fmt.Sprintf(
		"projects/%s/jobs/%d/artifacts/%s",
		pathEscape(project),
		jobID,
		artifactPath,
	)

	req, err := s.client.NewRequest("GET", u, nil, options)
	if err != nil {
		return nil, nil, err
	}

	artifactBuf := new(bytes.Buffer)
	resp, err := s.client.Do(req, artifactBuf)
	if err != nil {
		return nil, resp, err
	}

	return bytes.NewReader(artifactBuf.Bytes()), resp, err
}

// GetTraceFile gets a trace of a specific job of a project
//
// GitLab API docs:
// https://docs.gitlab.com/ce/api/jobs.html#get-a-trace-file
func (s *JobsService) GetTraceFile(pid interface{}, jobID int, options ...RequestOptionFunc) (*bytes.Reader, *Response, error) {
	project, err := parseID(pid)
	if err != nil {
		return nil, nil, err
	}
	u := fmt.Sprintf("projects/%s/jobs/%d/trace", pathEscape(project), jobID)

	req, err := s.client.NewRequest("GET", u, nil, options)
	if err != nil {
		return nil, nil, err
	}

	traceBuf := new(bytes.Buffer)
	resp, err := s.client.Do(req, traceBuf)
	if err != nil {
		return nil, resp, err
	}

	return bytes.NewReader(traceBuf.Bytes()), resp, err
}

// CancelJob cancels a single job of a project.
//
// GitLab API docs:
// https://docs.gitlab.com/ce/api/jobs.html#cancel-a-job
func (s *JobsService) CancelJob(pid interface{}, jobID int, options ...RequestOptionFunc) (*Job, *Response, error) {
	project, err := parseID(pid)
	if err != nil {
		return nil, nil, err
	}
	u := fmt.Sprintf("projects/%s/jobs/%d/cancel", pathEscape(project), jobID)

	req, err := s.client.NewRequest("POST", u, nil, options)
	if err != nil {
		return nil, nil, err
	}

	job := new(Job)
	resp, err := s.client.Do(req, job)
	if err != nil {
		return nil, resp, err
	}

	return job, resp, err
}

// RetryJob retries a single job of a project
//
// GitLab API docs:
// https://docs.gitlab.com/ce/api/jobs.html#retry-a-job
func (s *JobsService) RetryJob(pid interface{}, jobID int, options ...RequestOptionFunc) (*Job, *Response, error) {
	project, err := parseID(pid)
	if err != nil {
		return nil, nil, err
	}
	u := fmt.Sprintf("projects/%s/jobs/%d/retry", pathEscape(project), jobID)

	req, err := s.client.NewRequest("POST", u, nil, options)
	if err != nil {
		return nil, nil, err
	}

	job := new(Job)
	resp, err := s.client.Do(req, job)
	if err != nil {
		return nil, resp, err
	}

	return job, resp, err
}

// EraseJob erases a single job of a project, removes a job
// artifacts and a job trace.
//
// GitLab API docs:
// https://docs.gitlab.com/ce/api/jobs.html#erase-a-job
func (s *JobsService) EraseJob(pid interface{}, jobID int, options ...RequestOptionFunc) (*Job, *Response, error) {
	project, err := parseID(pid)
	if err != nil {
		return nil, nil, err
	}
	u := fmt.Sprintf("projects/%s/jobs/%d/erase", pathEscape(project), jobID)

	req, err := s.client.NewRequest("POST", u, nil, options)
	if err != nil {
		return nil, nil, err
	}

	job := new(Job)
	resp, err := s.client.Do(req, job)
	if err != nil {
		return nil, resp, err
	}

	return job, resp, err
}

// KeepArtifacts prevents artifacts from being deleted when
// expiration is set.
//
// GitLab API docs:
// https://docs.gitlab.com/ce/api/job_artifacts.html#keep-artifacts
func (s *JobsService) KeepArtifacts(pid interface{}, jobID int, options ...RequestOptionFunc) (*Job, *Response, error) {
	project, err := parseID(pid)
	if err != nil {
		return nil, nil, err
	}
	u := fmt.Sprintf("projects/%s/jobs/%d/artifacts/keep", pathEscape(project), jobID)

	req, err := s.client.NewRequest("POST", u, nil, options)
	if err != nil {
		return nil, nil, err
	}

	job := new(Job)
	resp, err := s.client.Do(req, job)
	if err != nil {
		return nil, resp, err
	}

	return job, resp, err
}

// PlayJob triggers a manual action to start a job.
//
// GitLab API docs:
// https://docs.gitlab.com/ce/api/jobs.html#play-a-job
func (s *JobsService) PlayJob(pid interface{}, jobID int, options ...RequestOptionFunc) (*Job, *Response, error) {
	project, err := parseID(pid)
	if err != nil {
		return nil, nil, err
	}
	u := fmt.Sprintf("projects/%s/jobs/%d/play", pathEscape(project), jobID)

	req, err := s.client.NewRequest("POST", u, nil, options)
	if err != nil {
		return nil, nil, err
	}

	job := new(Job)
	resp, err := s.client.Do(req, job)
	if err != nil {
		return nil, resp, err
	}

	return job, resp, err
}

// DeleteArtifacts delete artifacts of a job
//
// GitLab API docs:
// https://docs.gitlab.com/ce/api/job_artifacts.html#delete-artifacts
func (s *JobsService) DeleteArtifacts(pid interface{}, jobID int, options ...RequestOptionFunc) (*Job, *Response, error) {
	project, err := parseID(pid)
	if err != nil {
		return nil, nil, err
	}
	u := fmt.Sprintf("projects/%s/jobs/%d/artifacts", pathEscape(project), jobID)

	req, err := s.client.NewRequest("DELETE", u, nil, options)
	if err != nil {
		return nil, nil, err
	}

	job := new(Job)
	resp, err := s.client.Do(req, job)
	if err != nil {
		return nil, resp, err
	}

	return job, resp, err
}<|MERGE_RESOLUTION|>--- conflicted
+++ resolved
@@ -213,11 +213,7 @@
 //
 // GitLab API docs:
 // https://docs.gitlab.com/ce/api/job_artifacts.html#get-job-artifacts
-<<<<<<< HEAD
-func (s *JobsService) GetJobArtifacts(pid interface{}, jobID int, options ...RequestOptionFunc) (io.Reader, *Response, error) {
-=======
 func (s *JobsService) GetJobArtifacts(pid interface{}, jobID int, options ...RequestOptionFunc) (*bytes.Reader, *Response, error) {
->>>>>>> 3be9c14f
 	project, err := parseID(pid)
 	if err != nil {
 		return nil, nil, err
@@ -252,11 +248,7 @@
 //
 // GitLab API docs:
 // https://docs.gitlab.com/ce/api/job_artifacts.html#download-the-artifacts-archive
-<<<<<<< HEAD
-func (s *JobsService) DownloadArtifactsFile(pid interface{}, refName string, opt *DownloadArtifactsFileOptions, options ...RequestOptionFunc) (io.Reader, *Response, error) {
-=======
 func (s *JobsService) DownloadArtifactsFile(pid interface{}, refName string, opt *DownloadArtifactsFileOptions, options ...RequestOptionFunc) (*bytes.Reader, *Response, error) {
->>>>>>> 3be9c14f
 	project, err := parseID(pid)
 	if err != nil {
 		return nil, nil, err
@@ -284,11 +276,7 @@
 //
 // GitLab API docs:
 // https://docs.gitlab.com/ce/api/job_artifacts.html#download-a-single-artifact-file-by-job-id
-<<<<<<< HEAD
-func (s *JobsService) DownloadSingleArtifactsFile(pid interface{}, jobID int, artifactPath string, options ...RequestOptionFunc) (io.Reader, *Response, error) {
-=======
 func (s *JobsService) DownloadSingleArtifactsFile(pid interface{}, jobID int, artifactPath string, options ...RequestOptionFunc) (*bytes.Reader, *Response, error) {
->>>>>>> 3be9c14f
 	project, err := parseID(pid)
 	if err != nil {
 		return nil, nil, err
