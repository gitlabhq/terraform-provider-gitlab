//
// Copyright 2017, Sander van Harmelen
//
// Licensed under the Apache License, Version 2.0 (the "License");
// you may not use this file except in compliance with the License.
// You may obtain a copy of the License at
//
//     http://www.apache.org/licenses/LICENSE-2.0
//
// Unless required by applicable law or agreed to in writing, software
// distributed under the License is distributed on an "AS IS" BASIS,
// WITHOUT WARRANTIES OR CONDITIONS OF ANY KIND, either express or implied.
// See the License for the specific language governing permissions and
// limitations under the License.
//

package gitlab

import (
	"errors"
	"fmt"
	"time"
)

// List a couple of standard errors.
var (
	ErrUserActivatePrevented   = errors.New("Cannot activate a user that is blocked by admin or by LDAP synchronization")
	ErrUserBlockPrevented      = errors.New("Cannot block a user that is already blocked by LDAP synchronization")
	ErrUserDeactivatePrevented = errors.New("Cannot deactivate a user that is blocked by admin or by LDAP synchronization, or that has any activity in past 180 days")
	ErrUserNotFound            = errors.New("User does not exist")
	ErrUserUnblockPrevented    = errors.New("Cannot unblock a user that is blocked by LDAP synchronization")
)

// UsersService handles communication with the user related methods of
// the GitLab API.
//
// GitLab API docs: https://docs.gitlab.com/ce/api/users.html
type UsersService struct {
	client *Client
}

// BasicUser included in other service responses (such as merge requests, pipelines, etc).
type BasicUser struct {
	ID        int        `json:"id"`
	Username  string     `json:"username"`
	Name      string     `json:"name"`
	State     string     `json:"state"`
	CreatedAt *time.Time `json:"created_at"`
	AvatarURL string     `json:"avatar_url"`
	WebURL    string     `json:"web_url"`
}

// User represents a GitLab user.
//
// GitLab API docs: https://docs.gitlab.com/ee/api/users.html
type User struct {
	ID                             int                `json:"id"`
	Username                       string             `json:"username"`
	Email                          string             `json:"email"`
	Name                           string             `json:"name"`
	State                          string             `json:"state"`
	WebURL                         string             `json:"web_url"`
	CreatedAt                      *time.Time         `json:"created_at"`
	Bio                            string             `json:"bio"`
	Location                       string             `json:"location"`
	PublicEmail                    string             `json:"public_email"`
	Skype                          string             `json:"skype"`
	Linkedin                       string             `json:"linkedin"`
	Twitter                        string             `json:"twitter"`
	WebsiteURL                     string             `json:"website_url"`
	Organization                   string             `json:"organization"`
	ExternUID                      string             `json:"extern_uid"`
	Provider                       string             `json:"provider"`
	ThemeID                        int                `json:"theme_id"`
	LastActivityOn                 *ISOTime           `json:"last_activity_on"`
	ColorSchemeID                  int                `json:"color_scheme_id"`
	IsAdmin                        bool               `json:"is_admin"`
	AvatarURL                      string             `json:"avatar_url"`
	CanCreateGroup                 bool               `json:"can_create_group"`
	CanCreateProject               bool               `json:"can_create_project"`
	ProjectsLimit                  int                `json:"projects_limit"`
	CurrentSignInAt                *time.Time         `json:"current_sign_in_at"`
	LastSignInAt                   *time.Time         `json:"last_sign_in_at"`
	ConfirmedAt                    *time.Time         `json:"confirmed_at"`
	TwoFactorEnabled               bool               `json:"two_factor_enabled"`
	Note                           string             `json:"note"`
	Identities                     []*UserIdentity    `json:"identities"`
	External                       bool               `json:"external"`
	PrivateProfile                 bool               `json:"private_profile"`
	SharedRunnersMinutesLimit      int                `json:"shared_runners_minutes_limit"`
	ExtraSharedRunnersMinutesLimit int                `json:"extra_shared_runners_minutes_limit"`
	UsingLicenseSeat               bool               `json:"using_license_seat"`
	CustomAttributes               []*CustomAttribute `json:"custom_attributes"`
}

// UserIdentity represents a user identity.
type UserIdentity struct {
	Provider  string `json:"provider"`
	ExternUID string `json:"extern_uid"`
}

// ListUsersOptions represents the available ListUsers() options.
//
// GitLab API docs: https://docs.gitlab.com/ce/api/users.html#list-users
type ListUsersOptions struct {
	ListOptions
	Active          *bool `url:"active,omitempty" json:"active,omitempty"`
	Blocked         *bool `url:"blocked,omitempty" json:"blocked,omitempty"`
	ExcludeInternal *bool `url:"exclude_internal,omitempty" json:"exclude_internal,omitempty"`

	// The options below are only available for admins.
	Search               *string    `url:"search,omitempty" json:"search,omitempty"`
	Username             *string    `url:"username,omitempty" json:"username,omitempty"`
	ExternalUID          *string    `url:"extern_uid,omitempty" json:"extern_uid,omitempty"`
	Provider             *string    `url:"provider,omitempty" json:"provider,omitempty"`
	CreatedBefore        *time.Time `url:"created_before,omitempty" json:"created_before,omitempty"`
	CreatedAfter         *time.Time `url:"created_after,omitempty" json:"created_after,omitempty"`
	OrderBy              *string    `url:"order_by,omitempty" json:"order_by,omitempty"`
	Sort                 *string    `url:"sort,omitempty" json:"sort,omitempty"`
	External             *bool      `url:"external,omitempty" json:"external,omitempty"`
	WithCustomAttributes *bool      `url:"with_custom_attributes,omitempty" json:"with_custom_attributes,omitempty"`
}

// ListUsers gets a list of users.
//
// GitLab API docs: https://docs.gitlab.com/ce/api/users.html#list-users
func (s *UsersService) ListUsers(opt *ListUsersOptions, options ...RequestOptionFunc) ([]*User, *Response, error) {
	req, err := s.client.NewRequest("GET", "users", opt, options)
	if err != nil {
		return nil, nil, err
	}

	var usr []*User
	resp, err := s.client.Do(req, &usr)
	if err != nil {
		return nil, resp, err
	}

	return usr, resp, err
}

// GetUser gets a single user.
//
// GitLab API docs: https://docs.gitlab.com/ce/api/users.html#single-user
func (s *UsersService) GetUser(user int, options ...RequestOptionFunc) (*User, *Response, error) {
	u := fmt.Sprintf("users/%d", user)

	req, err := s.client.NewRequest("GET", u, nil, options)
	if err != nil {
		return nil, nil, err
	}

	usr := new(User)
	resp, err := s.client.Do(req, usr)
	if err != nil {
		return nil, resp, err
	}

	return usr, resp, err
}

// CreateUserOptions represents the available CreateUser() options.
//
// GitLab API docs: https://docs.gitlab.com/ce/api/users.html#user-creation
type CreateUserOptions struct {
	Email               *string `url:"email,omitempty" json:"email,omitempty"`
	Password            *string `url:"password,omitempty" json:"password,omitempty"`
	ResetPassword       *bool   `url:"reset_password,omitempty" json:"reset_password,omitempty"`
	ForceRandomPassword *bool   `url:"force_random_password,omitempty" json:"force_random_password,omitempty"`
	Username            *string `url:"username,omitempty" json:"username,omitempty"`
	Name                *string `url:"name,omitempty" json:"name,omitempty"`
	Skype               *string `url:"skype,omitempty" json:"skype,omitempty"`
	Linkedin            *string `url:"linkedin,omitempty" json:"linkedin,omitempty"`
	Twitter             *string `url:"twitter,omitempty" json:"twitter,omitempty"`
	WebsiteURL          *string `url:"website_url,omitempty" json:"website_url,omitempty"`
	Organization        *string `url:"organization,omitempty" json:"organization,omitempty"`
	ProjectsLimit       *int    `url:"projects_limit,omitempty" json:"projects_limit,omitempty"`
	ExternUID           *string `url:"extern_uid,omitempty" json:"extern_uid,omitempty"`
	Provider            *string `url:"provider,omitempty" json:"provider,omitempty"`
	Bio                 *string `url:"bio,omitempty" json:"bio,omitempty"`
	Location            *string `url:"location,omitempty" json:"location,omitempty"`
	Admin               *bool   `url:"admin,omitempty" json:"admin,omitempty"`
	CanCreateGroup      *bool   `url:"can_create_group,omitempty" json:"can_create_group,omitempty"`
	SkipConfirmation    *bool   `url:"skip_confirmation,omitempty" json:"skip_confirmation,omitempty"`
	External            *bool   `url:"external,omitempty" json:"external,omitempty"`
	PrivateProfile      *bool   `url:"private_profile,omitempty" json:"private_profile,omitempty"`
}

// CreateUser creates a new user. Note only administrators can create new users.
//
// GitLab API docs: https://docs.gitlab.com/ce/api/users.html#user-creation
func (s *UsersService) CreateUser(opt *CreateUserOptions, options ...RequestOptionFunc) (*User, *Response, error) {
	req, err := s.client.NewRequest("POST", "users", opt, options)
	if err != nil {
		return nil, nil, err
	}

	usr := new(User)
	resp, err := s.client.Do(req, usr)
	if err != nil {
		return nil, resp, err
	}

	return usr, resp, err
}

// ModifyUserOptions represents the available ModifyUser() options.
//
// GitLab API docs: https://docs.gitlab.com/ce/api/users.html#user-modification
type ModifyUserOptions struct {
	Email              *string `url:"email,omitempty" json:"email,omitempty"`
	Password           *string `url:"password,omitempty" json:"password,omitempty"`
	Username           *string `url:"username,omitempty" json:"username,omitempty"`
	Name               *string `url:"name,omitempty" json:"name,omitempty"`
	Skype              *string `url:"skype,omitempty" json:"skype,omitempty"`
	Linkedin           *string `url:"linkedin,omitempty" json:"linkedin,omitempty"`
	Twitter            *string `url:"twitter,omitempty" json:"twitter,omitempty"`
	WebsiteURL         *string `url:"website_url,omitempty" json:"website_url,omitempty"`
	Organization       *string `url:"organization,omitempty" json:"organization,omitempty"`
	ProjectsLimit      *int    `url:"projects_limit,omitempty" json:"projects_limit,omitempty"`
	ExternUID          *string `url:"extern_uid,omitempty" json:"extern_uid,omitempty"`
	Provider           *string `url:"provider,omitempty" json:"provider,omitempty"`
	Bio                *string `url:"bio,omitempty" json:"bio,omitempty"`
	Location           *string `url:"location,omitempty" json:"location,omitempty"`
	Admin              *bool   `url:"admin,omitempty" json:"admin,omitempty"`
	CanCreateGroup     *bool   `url:"can_create_group,omitempty" json:"can_create_group,omitempty"`
	SkipReconfirmation *bool   `url:"skip_reconfirmation,omitempty" json:"skip_reconfirmation,omitempty"`
	External           *bool   `url:"external,omitempty" json:"external,omitempty"`
	PrivateProfile     *bool   `url:"private_profile,omitempty" json:"private_profile,omitempty"`
}

// ModifyUser modifies an existing user. Only administrators can change attributes
// of a user.
//
// GitLab API docs: https://docs.gitlab.com/ce/api/users.html#user-modification
func (s *UsersService) ModifyUser(user int, opt *ModifyUserOptions, options ...RequestOptionFunc) (*User, *Response, error) {
	u := fmt.Sprintf("users/%d", user)

	req, err := s.client.NewRequest("PUT", u, opt, options)
	if err != nil {
		return nil, nil, err
	}

	usr := new(User)
	resp, err := s.client.Do(req, usr)
	if err != nil {
		return nil, resp, err
	}

	return usr, resp, err
}

// DeleteUser deletes a user. Available only for administrators. This is an
// idempotent function, calling this function for a non-existent user id still
// returns a status code 200 OK. The JSON response differs if the user was
// actually deleted or not. In the former the user is returned and in the
// latter not.
//
// GitLab API docs: https://docs.gitlab.com/ce/api/users.html#user-deletion
func (s *UsersService) DeleteUser(user int, options ...RequestOptionFunc) (*Response, error) {
	u := fmt.Sprintf("users/%d", user)

	req, err := s.client.NewRequest("DELETE", u, nil, options)
	if err != nil {
		return nil, err
	}

	return s.client.Do(req, nil)
}

// CurrentUser gets currently authenticated user.
//
// GitLab API docs: https://docs.gitlab.com/ce/api/users.html#current-user
func (s *UsersService) CurrentUser(options ...RequestOptionFunc) (*User, *Response, error) {
	req, err := s.client.NewRequest("GET", "user", nil, options)
	if err != nil {
		return nil, nil, err
	}

	usr := new(User)
	resp, err := s.client.Do(req, usr)
	if err != nil {
		return nil, resp, err
	}

	return usr, resp, err
}

// SSHKey represents a SSH key.
//
// GitLab API docs: https://docs.gitlab.com/ce/api/users.html#list-ssh-keys
type SSHKey struct {
	ID        int        `json:"id"`
	Title     string     `json:"title"`
	Key       string     `json:"key"`
	CreatedAt *time.Time `json:"created_at"`
}

// ListSSHKeys gets a list of currently authenticated user's SSH keys.
//
// GitLab API docs: https://docs.gitlab.com/ce/api/users.html#list-ssh-keys
func (s *UsersService) ListSSHKeys(options ...RequestOptionFunc) ([]*SSHKey, *Response, error) {
	req, err := s.client.NewRequest("GET", "user/keys", nil, options)
	if err != nil {
		return nil, nil, err
	}

	var k []*SSHKey
	resp, err := s.client.Do(req, &k)
	if err != nil {
		return nil, resp, err
	}

	return k, resp, err
}

// ListSSHKeysForUserOptions represents the available ListSSHKeysForUser() options.
//
// GitLab API docs:
// https://docs.gitlab.com/ce/api/users.html#list-ssh-keys-for-user
type ListSSHKeysForUserOptions ListOptions

// ListSSHKeysForUser gets a list of a specified user's SSH keys. Available
// only for admin
//
// GitLab API docs:
// https://docs.gitlab.com/ce/api/users.html#list-ssh-keys-for-user
func (s *UsersService) ListSSHKeysForUser(user int, opt *ListSSHKeysForUserOptions, options ...RequestOptionFunc) ([]*SSHKey, *Response, error) {
	u := fmt.Sprintf("users/%d/keys", user)

	req, err := s.client.NewRequest("GET", u, opt, options)
	if err != nil {
		return nil, nil, err
	}

	var k []*SSHKey
	resp, err := s.client.Do(req, &k)
	if err != nil {
		return nil, resp, err
	}

	return k, resp, err
}

// GetSSHKey gets a single key.
//
// GitLab API docs: https://docs.gitlab.com/ce/api/users.html#single-ssh-key
func (s *UsersService) GetSSHKey(key int, options ...RequestOptionFunc) (*SSHKey, *Response, error) {
	u := fmt.Sprintf("user/keys/%d", key)

	req, err := s.client.NewRequest("GET", u, nil, options)
	if err != nil {
		return nil, nil, err
	}

	k := new(SSHKey)
	resp, err := s.client.Do(req, k)
	if err != nil {
		return nil, resp, err
	}

	return k, resp, err
}

// AddSSHKeyOptions represents the available AddSSHKey() options.
//
// GitLab API docs: https://docs.gitlab.com/ce/api/projects.html#add-ssh-key
type AddSSHKeyOptions struct {
	Title     *string  `url:"title,omitempty" json:"title,omitempty"`
	Key       *string  `url:"key,omitempty" json:"key,omitempty"`
	ExpiresAt *ISOTime `url:"expires_at,omitempty" json:"expires_at,omitempty"`
}

// AddSSHKey creates a new key owned by the currently authenticated user.
//
// GitLab API docs: https://docs.gitlab.com/ce/api/users.html#add-ssh-key
func (s *UsersService) AddSSHKey(opt *AddSSHKeyOptions, options ...RequestOptionFunc) (*SSHKey, *Response, error) {
	req, err := s.client.NewRequest("POST", "user/keys", opt, options)
	if err != nil {
		return nil, nil, err
	}

	k := new(SSHKey)
	resp, err := s.client.Do(req, k)
	if err != nil {
		return nil, resp, err
	}

	return k, resp, err
}

// AddSSHKeyForUser creates new key owned by specified user. Available only for
// admin.
//
// GitLab API docs: https://docs.gitlab.com/ce/api/users.html#add-ssh-key-for-user
func (s *UsersService) AddSSHKeyForUser(user int, opt *AddSSHKeyOptions, options ...RequestOptionFunc) (*SSHKey, *Response, error) {
	u := fmt.Sprintf("users/%d/keys", user)

	req, err := s.client.NewRequest("POST", u, opt, options)
	if err != nil {
		return nil, nil, err
	}

	k := new(SSHKey)
	resp, err := s.client.Do(req, k)
	if err != nil {
		return nil, resp, err
	}

	return k, resp, err
}

// DeleteSSHKey deletes key owned by currently authenticated user. This is an
// idempotent function and calling it on a key that is already deleted or not
// available results in 200 OK.
//
// GitLab API docs:
// https://docs.gitlab.com/ce/api/users.html#delete-ssh-key-for-current-owner
func (s *UsersService) DeleteSSHKey(key int, options ...RequestOptionFunc) (*Response, error) {
	u := fmt.Sprintf("user/keys/%d", key)

	req, err := s.client.NewRequest("DELETE", u, nil, options)
	if err != nil {
		return nil, err
	}

	return s.client.Do(req, nil)
}

// DeleteSSHKeyForUser deletes key owned by a specified user. Available only
// for admin.
//
// GitLab API docs:
// https://docs.gitlab.com/ce/api/users.html#delete-ssh-key-for-given-user
func (s *UsersService) DeleteSSHKeyForUser(user, key int, options ...RequestOptionFunc) (*Response, error) {
	u := fmt.Sprintf("users/%d/keys/%d", user, key)

	req, err := s.client.NewRequest("DELETE", u, nil, options)
	if err != nil {
		return nil, err
	}

	return s.client.Do(req, nil)
}

// BlockUser blocks the specified user. Available only for admin.
//
// GitLab API docs: https://docs.gitlab.com/ce/api/users.html#block-user
func (s *UsersService) BlockUser(user int, options ...RequestOptionFunc) error {
	u := fmt.Sprintf("users/%d/block", user)

	req, err := s.client.NewRequest("POST", u, nil, options)
	if err != nil {
		return err
	}

	resp, err := s.client.Do(req, nil)
	if err != nil && resp == nil {
		return err
	}

	switch resp.StatusCode {
	case 201:
		return nil
	case 403:
		return ErrUserBlockPrevented
	case 404:
		return ErrUserNotFound
	default:
		return fmt.Errorf("Received unexpected result code: %d", resp.StatusCode)
	}
}

// UnblockUser unblocks the specified user. Available only for admin.
//
// GitLab API docs: https://docs.gitlab.com/ce/api/users.html#unblock-user
func (s *UsersService) UnblockUser(user int, options ...RequestOptionFunc) error {
	u := fmt.Sprintf("users/%d/unblock", user)

	req, err := s.client.NewRequest("POST", u, nil, options)
	if err != nil {
		return err
	}

	resp, err := s.client.Do(req, nil)
	if err != nil && resp == nil {
		return err
	}

	switch resp.StatusCode {
	case 201:
		return nil
	case 403:
		return ErrUserUnblockPrevented
	case 404:
		return ErrUserNotFound
	default:
		return fmt.Errorf("Received unexpected result code: %d", resp.StatusCode)
	}
}

// DeactivateUser deactivate the specified user. Available only for admin.
//
// GitLab API docs: https://docs.gitlab.com/ce/api/users.html#deactivate-user
func (s *UsersService) DeactivateUser(user int, options ...RequestOptionFunc) error {
	u := fmt.Sprintf("users/%d/deactivate", user)

	req, err := s.client.NewRequest("POST", u, nil, options)
	if err != nil {
		return err
	}

	resp, err := s.client.Do(req, nil)
	if err != nil && resp == nil {
		return err
	}

	switch resp.StatusCode {
	case 201:
		return nil
	case 403:
		return ErrUserDeactivatePrevented
	case 404:
		return ErrUserNotFound
	default:
		return fmt.Errorf("Received unexpected result code: %d", resp.StatusCode)
	}
}

// ActivateUser activate the specified user. Available only for admin.
//
// GitLab API docs: https://docs.gitlab.com/ce/api/users.html#activate-user
func (s *UsersService) ActivateUser(user int, options ...RequestOptionFunc) error {
	u := fmt.Sprintf("users/%d/activate", user)

	req, err := s.client.NewRequest("POST", u, nil, options)
	if err != nil {
		return err
	}

	resp, err := s.client.Do(req, nil)
	if err != nil && resp == nil {
		return err
	}

	switch resp.StatusCode {
	case 201:
		return nil
	case 403:
		return ErrUserActivatePrevented
	case 404:
		return ErrUserNotFound
	default:
		return fmt.Errorf("Received unexpected result code: %d", resp.StatusCode)
	}
}

// Email represents an Email.
//
// GitLab API docs: https://doc.gitlab.com/ce/api/users.html#list-emails
type Email struct {
	ID    int    `json:"id"`
	Email string `json:"email"`
}

// ListEmails gets a list of currently authenticated user's Emails.
//
// GitLab API docs: https://docs.gitlab.com/ce/api/users.html#list-emails
func (s *UsersService) ListEmails(options ...RequestOptionFunc) ([]*Email, *Response, error) {
	req, err := s.client.NewRequest("GET", "user/emails", nil, options)
	if err != nil {
		return nil, nil, err
	}

	var e []*Email
	resp, err := s.client.Do(req, &e)
	if err != nil {
		return nil, resp, err
	}

	return e, resp, err
}

// ListEmailsForUserOptions represents the available ListEmailsForUser() options.
//
// GitLab API docs:
// https://docs.gitlab.com/ce/api/users.html#list-emails-for-user
type ListEmailsForUserOptions ListOptions

// ListEmailsForUser gets a list of a specified user's Emails. Available
// only for admin
//
// GitLab API docs:
// https://docs.gitlab.com/ce/api/users.html#list-emails-for-user
func (s *UsersService) ListEmailsForUser(user int, opt *ListEmailsForUserOptions, options ...RequestOptionFunc) ([]*Email, *Response, error) {
	u := fmt.Sprintf("users/%d/emails", user)

	req, err := s.client.NewRequest("GET", u, opt, options)
	if err != nil {
		return nil, nil, err
	}

	var e []*Email
	resp, err := s.client.Do(req, &e)
	if err != nil {
		return nil, resp, err
	}

	return e, resp, err
}

// GetEmail gets a single email.
//
// GitLab API docs: https://docs.gitlab.com/ce/api/users.html#single-email
func (s *UsersService) GetEmail(email int, options ...RequestOptionFunc) (*Email, *Response, error) {
	u := fmt.Sprintf("user/emails/%d", email)

	req, err := s.client.NewRequest("GET", u, nil, options)
	if err != nil {
		return nil, nil, err
	}

	e := new(Email)
	resp, err := s.client.Do(req, e)
	if err != nil {
		return nil, resp, err
	}

	return e, resp, err
}

// AddEmailOptions represents the available AddEmail() options.
//
// GitLab API docs: https://docs.gitlab.com/ce/api/projects.html#add-email
type AddEmailOptions struct {
	Email *string `url:"email,omitempty" json:"email,omitempty"`
}

// AddEmail creates a new email owned by the currently authenticated user.
//
// GitLab API docs: https://docs.gitlab.com/ce/api/users.html#add-email
func (s *UsersService) AddEmail(opt *AddEmailOptions, options ...RequestOptionFunc) (*Email, *Response, error) {
	req, err := s.client.NewRequest("POST", "user/emails", opt, options)
	if err != nil {
		return nil, nil, err
	}

	e := new(Email)
	resp, err := s.client.Do(req, e)
	if err != nil {
		return nil, resp, err
	}

	return e, resp, err
}

// AddEmailForUser creates new email owned by specified user. Available only for
// admin.
//
// GitLab API docs: https://docs.gitlab.com/ce/api/users.html#add-email-for-user
func (s *UsersService) AddEmailForUser(user int, opt *AddEmailOptions, options ...RequestOptionFunc) (*Email, *Response, error) {
	u := fmt.Sprintf("users/%d/emails", user)

	req, err := s.client.NewRequest("POST", u, opt, options)
	if err != nil {
		return nil, nil, err
	}

	e := new(Email)
	resp, err := s.client.Do(req, e)
	if err != nil {
		return nil, resp, err
	}

	return e, resp, err
}

// DeleteEmail deletes email owned by currently authenticated user. This is an
// idempotent function and calling it on a key that is already deleted or not
// available results in 200 OK.
//
// GitLab API docs:
// https://docs.gitlab.com/ce/api/users.html#delete-email-for-current-owner
func (s *UsersService) DeleteEmail(email int, options ...RequestOptionFunc) (*Response, error) {
	u := fmt.Sprintf("user/emails/%d", email)

	req, err := s.client.NewRequest("DELETE", u, nil, options)
	if err != nil {
		return nil, err
	}

	return s.client.Do(req, nil)
}

// DeleteEmailForUser deletes email owned by a specified user. Available only
// for admin.
//
// GitLab API docs:
// https://docs.gitlab.com/ce/api/users.html#delete-email-for-given-user
func (s *UsersService) DeleteEmailForUser(user, email int, options ...RequestOptionFunc) (*Response, error) {
	u := fmt.Sprintf("users/%d/emails/%d", user, email)

	req, err := s.client.NewRequest("DELETE", u, nil, options)
	if err != nil {
		return nil, err
	}

	return s.client.Do(req, nil)
}

// ImpersonationToken represents an impersonation token.
//
// GitLab API docs:
// https://docs.gitlab.com/ce/api/users.html#get-all-impersonation-tokens-of-a-user
type ImpersonationToken struct {
	ID        int        `json:"id"`
	Name      string     `json:"name"`
	Active    bool       `json:"active"`
	Token     string     `json:"token"`
	Scopes    []string   `json:"scopes"`
	Revoked   bool       `json:"revoked"`
	CreatedAt *time.Time `json:"created_at"`
	ExpiresAt *ISOTime   `json:"expires_at"`
}

// GetAllImpersonationTokensOptions represents the available
// GetAllImpersonationTokens() options.
//
// GitLab API docs:
// https://docs.gitlab.com/ce/api/users.html#get-all-impersonation-tokens-of-a-user
type GetAllImpersonationTokensOptions struct {
	ListOptions
	State *string `url:"state,omitempty" json:"state,omitempty"`
}

// GetAllImpersonationTokens retrieves all impersonation tokens of a user.
//
// GitLab API docs:
// https://docs.gitlab.com/ce/api/users.html#get-all-impersonation-tokens-of-a-user
func (s *UsersService) GetAllImpersonationTokens(user int, opt *GetAllImpersonationTokensOptions, options ...RequestOptionFunc) ([]*ImpersonationToken, *Response, error) {
	u := fmt.Sprintf("users/%d/impersonation_tokens", user)

	req, err := s.client.NewRequest("GET", u, opt, options)
	if err != nil {
		return nil, nil, err
	}

	var ts []*ImpersonationToken
	resp, err := s.client.Do(req, &ts)
	if err != nil {
		return nil, resp, err
	}

	return ts, resp, err
}

// GetImpersonationToken retrieves an impersonation token of a user.
//
// GitLab API docs:
// https://docs.gitlab.com/ce/api/users.html#get-an-impersonation-token-of-a-user
func (s *UsersService) GetImpersonationToken(user, token int, options ...RequestOptionFunc) (*ImpersonationToken, *Response, error) {
	u := fmt.Sprintf("users/%d/impersonation_tokens/%d", user, token)

	req, err := s.client.NewRequest("GET", u, nil, options)
	if err != nil {
		return nil, nil, err
	}

	t := new(ImpersonationToken)
	resp, err := s.client.Do(req, &t)
	if err != nil {
		return nil, resp, err
	}

	return t, resp, err
}

// CreateImpersonationTokenOptions represents the available
// CreateImpersonationToken() options.
//
// GitLab API docs:
// https://docs.gitlab.com/ce/api/users.html#create-an-impersonation-token
type CreateImpersonationTokenOptions struct {
	Name      *string    `url:"name,omitempty" json:"name,omitempty"`
	Scopes    *[]string  `url:"scopes,omitempty" json:"scopes,omitempty"`
	ExpiresAt *time.Time `url:"expires_at,omitempty" json:"expires_at,omitempty"`
}

// CreateImpersonationToken creates an impersonation token.
//
// GitLab API docs:
// https://docs.gitlab.com/ce/api/users.html#create-an-impersonation-token
func (s *UsersService) CreateImpersonationToken(user int, opt *CreateImpersonationTokenOptions, options ...RequestOptionFunc) (*ImpersonationToken, *Response, error) {
	u := fmt.Sprintf("users/%d/impersonation_tokens", user)

	req, err := s.client.NewRequest("POST", u, opt, options)
	if err != nil {
		return nil, nil, err
	}

	t := new(ImpersonationToken)
	resp, err := s.client.Do(req, &t)
	if err != nil {
		return nil, resp, err
	}

	return t, resp, err
}

// RevokeImpersonationToken revokes an impersonation token.
//
// GitLab API docs:
// https://docs.gitlab.com/ce/api/users.html#revoke-an-impersonation-token
func (s *UsersService) RevokeImpersonationToken(user, token int, options ...RequestOptionFunc) (*Response, error) {
	u := fmt.Sprintf("users/%d/impersonation_tokens/%d", user, token)

	req, err := s.client.NewRequest("DELETE", u, nil, options)
	if err != nil {
		return nil, err
	}

	return s.client.Do(req, nil)
}

// UserActivity represents an entry in the user/activities response
//
// GitLab API docs:
// https://docs.gitlab.com/ce/api/users.html#get-user-activities-admin-only
type UserActivity struct {
	Username       string   `json:"username"`
	LastActivityOn *ISOTime `json:"last_activity_on"`
}

// GetUserActivitiesOptions represents the options for GetUserActivities
//
// GitLap API docs:
// https://docs.gitlab.com/ce/api/users.html#get-user-activities-admin-only
type GetUserActivitiesOptions struct {
	ListOptions
	From *ISOTime `url:"from,omitempty" json:"from,omitempty"`
}

// GetUserActivities retrieves user activities (admin only)
//
// GitLab API docs:
// https://docs.gitlab.com/ce/api/users.html#get-user-activities-admin-only
func (s *UsersService) GetUserActivities(opt *GetUserActivitiesOptions, options ...RequestOptionFunc) ([]*UserActivity, *Response, error) {
	req, err := s.client.NewRequest("GET", "user/activities", opt, options)
	if err != nil {
		return nil, nil, err
	}

	var t []*UserActivity
	resp, err := s.client.Do(req, &t)
	if err != nil {
		return nil, resp, err
	}

	return t, resp, err
}

// UserStatus represents the current status of a user
//
// GitLab API docs:
// https://docs.gitlab.com/ce/api/users.html#user-status
type UserStatus struct {
	Emoji       string `json:"emoji"`
	Message     string `json:"message"`
	MessageHTML string `json:"message_html"`
}

// CurrentUserStatus retrieves the user status
//
// GitLab API docs:
// https://docs.gitlab.com/ce/api/users.html#user-status
func (s *UsersService) CurrentUserStatus(options ...RequestOptionFunc) (*UserStatus, *Response, error) {
	req, err := s.client.NewRequest("GET", "user/status", nil, options)
	if err != nil {
		return nil, nil, err
	}

	status := new(UserStatus)
	resp, err := s.client.Do(req, status)
	if err != nil {
		return nil, resp, err
	}

	return status, resp, err
}

// GetUserStatus retrieves a user's status
//
// GitLab API docs:
// https://docs.gitlab.com/ce/api/users.html#get-the-status-of-a-user
func (s *UsersService) GetUserStatus(user int, options ...RequestOptionFunc) (*UserStatus, *Response, error) {
	u := fmt.Sprintf("users/%d/status", user)

	req, err := s.client.NewRequest("GET", u, nil, options)
	if err != nil {
		return nil, nil, err
	}

	status := new(UserStatus)
	resp, err := s.client.Do(req, status)
	if err != nil {
		return nil, resp, err
	}

	return status, resp, err
}

// UserStatusOptions represents the options required to set the status
//
// GitLab API docs:
// https://docs.gitlab.com/ce/api/users.html#set-user-status
type UserStatusOptions struct {
	Emoji   *string `url:"emoji,omitempty" json:"emoji,omitempty"`
	Message *string `url:"message,omitempty" json:"message,omitempty"`
}

// SetUserStatus sets the user's status
//
// GitLab API docs:
// https://docs.gitlab.com/ce/api/users.html#set-user-status
func (s *UsersService) SetUserStatus(opt *UserStatusOptions, options ...RequestOptionFunc) (*UserStatus, *Response, error) {
	req, err := s.client.NewRequest("PUT", "user/status", opt, options)
	if err != nil {
		return nil, nil, err
	}

	status := new(UserStatus)
	resp, err := s.client.Do(req, status)
	if err != nil {
		return nil, resp, err
	}

	return status, resp, err
}

// UserMembership represents a membership of the user in a namespace or project.
//
// GitLab API docs:
// https://docs.gitlab.com/ee/api/users.html#user-memberships-admin-only
type UserMembership struct {
<<<<<<< HEAD
	SourceID    int    `json:"source_id"`
	SourceName  string `json:"source_name"`
	SourceType  string `json:"source_type"`
	AccessLevel string `json:"access_level"`
=======
	SourceID    int              `json:"source_id"`
	SourceName  string           `json:"source_name"`
	SourceType  string           `json:"source_type"`
	AccessLevel AccessLevelValue `json:"access_level"`
>>>>>>> 3be9c14f
}

// GetUserMembershipOptions represents the options available to query user memberships.
//
// GitLab API docs:
// https://docs.gitlab.com/ee/api/users.html#user-memberships-admin-only
type GetUserMembershipOptions struct {
	ListOptions
	Type *string `url:"type,omitempty" json:"type,omitempty"`
}

// GetUserMemberships retrieves a list of the user's memberships.
//
// GitLab API docs:
// https://docs.gitlab.com/ee/api/users.html#user-memberships-admin-only
func (s *UsersService) GetUserMemberships(user int, opt *GetUserMembershipOptions, options ...RequestOptionFunc) ([]*UserMembership, *Response, error) {
	u := fmt.Sprintf("users/%d/memberships", user)

	req, err := s.client.NewRequest("GET", u, opt, options)
	if err != nil {
		return nil, nil, err
	}

	var m []*UserMembership
	resp, err := s.client.Do(req, &m)
	if err != nil {
		return nil, resp, err
	}

	return m, resp, err
}<|MERGE_RESOLUTION|>--- conflicted
+++ resolved
@@ -942,17 +942,10 @@
 // GitLab API docs:
 // https://docs.gitlab.com/ee/api/users.html#user-memberships-admin-only
 type UserMembership struct {
-<<<<<<< HEAD
-	SourceID    int    `json:"source_id"`
-	SourceName  string `json:"source_name"`
-	SourceType  string `json:"source_type"`
-	AccessLevel string `json:"access_level"`
-=======
 	SourceID    int              `json:"source_id"`
 	SourceName  string           `json:"source_name"`
 	SourceType  string           `json:"source_type"`
 	AccessLevel AccessLevelValue `json:"access_level"`
->>>>>>> 3be9c14f
 }
 
 // GetUserMembershipOptions represents the options available to query user memberships.
